﻿// Copyright (c) Microsoft. All rights reserved.
// Licensed under the MIT license. See LICENSE file in the project root for full license information.
//-----------------------------------------------------------------------
// </copyright>
// <summary>Tests for the TaskHost</summary>
//-----------------------------------------------------------------------

using System;
<<<<<<< HEAD
using NUnit.Framework;
=======
>>>>>>> 3f8a403e
using Microsoft.Build.Framework;
using Microsoft.Build.BackEnd;
using Microsoft.Build.Construction;
using Microsoft.Build.Shared;
using Microsoft.Build.BackEnd.Logging;
using System.Collections.Generic;
using Microsoft.Build.Execution;
using Microsoft.Build.Collections;
using System.Collections;
using Microsoft.Build.Evaluation;
using Microsoft.Build.Unittest;
using TaskItem = Microsoft.Build.Execution.ProjectItemInstance.TaskItem;
using System.Threading.Tasks;
using Xunit;

namespace Microsoft.Build.UnitTests.BackEnd
{
    /// <summary>
    /// Test the task host class which acts as a communication mechanism between tasks and the msbuild engine.
    /// </summary>
<<<<<<< HEAD
    [TestFixture]
=======
>>>>>>> 3f8a403e
    public class TaskHost_Tests
    {
        /// <summary>
        /// Task host for the test
        /// </summary>
        private TaskHost _taskHost;

        /// <summary>
        /// Mock host for the tests
        /// </summary>
        private MockHost _mockHost;

        /// <summary>
        /// Custom logger for the tests
        /// </summary>
        private MyCustomLogger _customLogger;

        /// <summary>
        /// Element location for the tests
        /// </summary>
        private ElementLocation _elementLocation;

        /// <summary>
        /// Logging service for the tests
        /// </summary>
        private ILoggingService _loggingService;

        /// <summary>
        /// Mock request callback that provides the build results.
        /// </summary>
        private MockIRequestBuilderCallback _mockRequestCallback;

        /// <summary>
        /// Set up and initialize before each test is run
        /// </summary>
<<<<<<< HEAD
        [SetUp]
        public void SetUp()
=======
        ///
        public TaskHost_Tests()
>>>>>>> 3f8a403e
        {
            LoggingServiceFactory loggingFactory = new LoggingServiceFactory(LoggerMode.Synchronous, 1);

            _loggingService = loggingFactory.CreateInstance(BuildComponentType.LoggingService) as LoggingService;

            _customLogger = new MyCustomLogger();
            _mockHost = new MockHost();
            _mockHost.LoggingService = _loggingService;

            _loggingService.RegisterLogger(_customLogger);
            _elementLocation = ElementLocation.Create("MockFile", 5, 5);

            BuildRequest buildRequest = new BuildRequest(1 /* submissionId */, 1, 1, new List<string>(), null, BuildEventContext.Invalid, null);
            BuildRequestConfiguration configuration = new BuildRequestConfiguration(1, new BuildRequestData("Nothing", new Dictionary<string, string>(), "4.0", new string[0], null), "2.0");

            configuration.Project = new ProjectInstance(ProjectRootElement.Create());

            BuildRequestEntry entry = new BuildRequestEntry(buildRequest, configuration);

            BuildResult buildResult = new BuildResult(buildRequest, false);
            buildResult.AddResultsForTarget("Build", new TargetResult(new TaskItem[] { new TaskItem("IamSuper", configuration.ProjectFullPath) }, TestUtilities.GetSkippedResult()));
            _mockRequestCallback = new MockIRequestBuilderCallback(new BuildResult[] { buildResult });
            entry.Builder = (IRequestBuilder)_mockRequestCallback;

            _taskHost = new TaskHost(_mockHost, entry, _elementLocation, null /*Dont care about the callback either unless doing a build*/);
            _taskHost.LoggingContext = new TaskLoggingContext(_loggingService, BuildEventContext.Invalid);
        }

        /// <summary>
<<<<<<< HEAD
        /// Clean up after each tests is run
        /// </summary>
        [TearDown]
        public void TearDown()
        {
            _customLogger = null;
            _mockHost = null;
            _elementLocation = null;
            _taskHost = null;
        }

        /// <summary>
        /// Verify when pulling target outputs out that we do not get the lives ones which are in the cache. 
        /// This is to prevent changes to the target outputs from being reflected in the cache if the changes are made in the task which calls the msbuild callback.
        /// </summary>
        [Test]
=======
        /// Verify when pulling target outputs out that we do not get the lives ones which are in the cache. 
        /// This is to prevent changes to the target outputs from being reflected in the cache if the changes are made in the task which calls the msbuild callback.
        /// </summary>
        [Fact]
>>>>>>> 3f8a403e
        public void TestLiveTargetOutputs()
        {
            IDictionary targetOutputs = new Hashtable();
            IDictionary projectProperties = new Hashtable();

            _taskHost.BuildProjectFile("ProjectFile", new string[] { "Build" }, projectProperties, targetOutputs);

            Assert.NotNull(((ITaskItem[])targetOutputs["Build"])[0]);

            TaskItem targetOutputItem = ((ITaskItem[])targetOutputs["Build"])[0] as TaskItem;
            TaskItem mockItemInCache = _mockRequestCallback.BuildResultsToReturn[0].ResultsByTarget["Build"].Items[0] as TaskItem;

            // Assert the contents are the same
            Assert.True(targetOutputItem.Equals(mockItemInCache));

            // Assert they are different instances.
            Assert.False(object.ReferenceEquals(targetOutputItem, mockItemInCache));
        }

        /// <summary>
        /// Makes sure that if a task tries to log a custom error event that subclasses our own
        /// BuildErrorEventArgs, that the subclass makes it all the way to the logger.  In other
        /// words, the engine should not try to read data out of the event args and construct
        /// its own.
        /// </summary>
<<<<<<< HEAD
        [Test]
=======
        [Fact]
>>>>>>> 3f8a403e
        public void CustomBuildErrorEventIsPreserved()
        {
            // Create a custom build event args that derives from MSBuild's BuildErrorEventArgs.
            // Set a custom field on this event (FXCopRule).
            MyCustomBuildErrorEventArgs fxcopError = new MyCustomBuildErrorEventArgs("Your code failed.");
            fxcopError.FXCopRule = "CodeViolation";

            // Log the custom event args.  (Pretend that the task actually did this.)
            _taskHost.LogErrorEvent(fxcopError);

            // Make sure our custom logger received the actual custom event and not some fake.
            Assert.True(_customLogger.LastError is MyCustomBuildErrorEventArgs); // "Expected Custom Error Event"

            // Make sure the special fields in the custom event match what we originally logged.
            fxcopError = _customLogger.LastError as MyCustomBuildErrorEventArgs;
            Assert.Equal("Your code failed.", fxcopError.Message);
            Assert.Equal("CodeViolation", fxcopError.FXCopRule);
        }

        /// <summary>
        /// Makes sure that if a task tries to log a custom warning event that subclasses our own
        /// BuildWarningEventArgs, that the subclass makes it all the way to the logger.  In other
        /// words, the engine should not try to read data out of the event args and construct
        /// its own.
        /// </summary>
<<<<<<< HEAD
        [Test]
=======
        [Fact]
>>>>>>> 3f8a403e
        public void CustomBuildWarningEventIsPreserved()
        {
            // Create a custom build event args that derives from MSBuild's BuildWarningEventArgs.
            // Set a custom field on this event (FXCopRule).
            MyCustomBuildWarningEventArgs fxcopWarning = new MyCustomBuildWarningEventArgs("Your code failed.");
            fxcopWarning.FXCopRule = "CodeViolation";

            _taskHost.LogWarningEvent(fxcopWarning);

            // Make sure our custom logger received the actual custom event and not some fake.
            Assert.True(_customLogger.LastWarning is MyCustomBuildWarningEventArgs); // "Expected Custom Warning Event"

            // Make sure the special fields in the custom event match what we originally logged.
            fxcopWarning = _customLogger.LastWarning as MyCustomBuildWarningEventArgs;
            Assert.Equal("Your code failed.", fxcopWarning.Message);
            Assert.Equal("CodeViolation", fxcopWarning.FXCopRule);
        }

        /// <summary>
        /// Makes sure that if a task tries to log a custom message event that subclasses our own
        /// BuildMessageEventArgs, that the subclass makes it all the way to the logger.  In other
        /// words, the engine should not try to read data out of the event args and construct
        /// its own.
        /// </summary>
<<<<<<< HEAD
        [Test]
=======
        [Fact]
>>>>>>> 3f8a403e
        public void CustomBuildMessageEventIsPreserved()
        {
            // Create a custom build event args that derives from MSBuild's BuildMessageEventArgs.
            // Set a custom field on this event (FXCopRule).
            MyCustomMessageEvent customMessage = new MyCustomMessageEvent("I am a message");
            customMessage.CustomMessage = "CodeViolation";

            _taskHost.LogMessageEvent(customMessage);

            // Make sure our custom logger received the actual custom event and not some fake.
            Assert.True(_customLogger.LastMessage is MyCustomMessageEvent); // "Expected Custom message Event"

            customMessage = _customLogger.LastMessage as MyCustomMessageEvent;
            Assert.Equal("I am a message", customMessage.Message);
            Assert.Equal("CodeViolation", customMessage.CustomMessage);
        }

        /// <summary>
        /// Test that error events are correctly logged and take into account continue on error
        /// </summary>
<<<<<<< HEAD
        [Test]
=======
        [Fact]
>>>>>>> 3f8a403e
        public void TestLogErrorEventWithContinueOnError()
        {
            _taskHost.ContinueOnError = false;

            _taskHost.LogErrorEvent(new BuildErrorEventArgs("SubCategory", "code", null, 0, 1, 2, 3, "message", "Help", "Sender"));

            // Make sure our custom logger received the actual custom event and not some fake.
            Assert.True(_customLogger.LastError is BuildErrorEventArgs); // "Expected Error Event"
            Assert.Equal(0, _customLogger.LastError.LineNumber); // "Expected line number to be 0"

            _taskHost.ContinueOnError = true;
            _taskHost.ConvertErrorsToWarnings = true;

            Assert.Null(_customLogger.LastWarning); // "Expected no Warning Event at this point"

            // Log the custom event args.  (Pretend that the task actually did this.)
            _taskHost.LogErrorEvent(new BuildErrorEventArgs("SubCategory", "code", null, 0, 1, 2, 3, "message", "Help", "Sender"));

            // Make sure our custom logger received the actual custom event and not some fake.
            Assert.True(_customLogger.LastWarning is BuildWarningEventArgs); // "Expected Warning Event"
            Assert.Equal(0, _customLogger.LastWarning.LineNumber); // "Expected line number to be 0"

            _taskHost.ContinueOnError = true;
            _taskHost.ConvertErrorsToWarnings = false;

            Assert.Equal(1, _customLogger.NumberOfWarning); // "Expected one Warning Event at this point"
            Assert.Equal(1, _customLogger.NumberOfError); // "Expected one Warning Event at this point"

            // Log the custom event args.  (Pretend that the task actually did this.)
            _taskHost.LogErrorEvent(new BuildErrorEventArgs("SubCategory", "code", null, 0, 1, 2, 3, "message", "Help", "Sender"));

            // Make sure our custom logger received the actual custom event and not some fake.
            Assert.True(_customLogger.LastError is BuildErrorEventArgs); // "Expected Error Event"
            Assert.Equal(0, _customLogger.LastWarning.LineNumber); // "Expected line number to be 0"
        }

        /// <summary>
        /// Test that a null error event will cause an exception
        /// </summary>
<<<<<<< HEAD
        [Test]
        [ExpectedException(typeof(ArgumentNullException))]
=======
        [Fact]
>>>>>>> 3f8a403e
        public void TestLogErrorEventNull()
        {
            Assert.Throws<ArgumentNullException>(() =>
            {
                _taskHost.LogErrorEvent(null);
            }
           );
        }
        /// <summary>
        /// Test that a null warning event will cause an exception
        /// </summary>
<<<<<<< HEAD
        [Test]
        [ExpectedException(typeof(ArgumentNullException))]
=======
        [Fact]
>>>>>>> 3f8a403e
        public void TestLogWarningEventNull()
        {
            Assert.Throws<ArgumentNullException>(() =>
            {
                _taskHost.LogWarningEvent(null);
            }
           );
        }
        /// <summary>
        /// Test that a null message event will cause an exception
        /// </summary>
<<<<<<< HEAD
        [Test]
        [ExpectedException(typeof(ArgumentNullException))]
=======
        [Fact]
>>>>>>> 3f8a403e
        public void TestLogMessageEventNull()
        {
            Assert.Throws<ArgumentNullException>(() =>
            {
                _taskHost.LogMessageEvent(null);
            }
           );
        }
        /// <summary>
        /// Test that a null custom event will cause an exception
        /// </summary>
<<<<<<< HEAD
        [Test]
        [ExpectedException(typeof(ArgumentNullException))]
=======
        [Fact]
>>>>>>> 3f8a403e
        public void TestLogCustomEventNull()
        {
            Assert.Throws<ArgumentNullException>(() =>
            {
                _taskHost.LogCustomEvent(null);
            }
           );
        }
        /// <summary>
        /// Test that errors are logged properly
        /// </summary>
<<<<<<< HEAD
        [Test]
=======
        [Fact]
>>>>>>> 3f8a403e
        public void TestLogErrorEvent()
        {
            // Log the custom event args.  (Pretend that the task actually did this.)
            _taskHost.LogErrorEvent(new BuildErrorEventArgs("SubCategory", "code", null, 0, 1, 2, 3, "message", "Help", "Sender"));

            // Make sure our custom logger received the actual custom event and not some fake.
            Assert.True(_customLogger.LastError is BuildErrorEventArgs); // "Expected Error Event"
            Assert.Equal(0, _customLogger.LastError.LineNumber); // "Expected line number to be 0"
        }

        /// <summary>
        /// Test that warnings are logged properly
        /// </summary>
<<<<<<< HEAD
        [Test]
=======
        [Fact]
>>>>>>> 3f8a403e
        public void TestLogWarningEvent()
        {
            // Log the custom event args.  (Pretend that the task actually did this.)
            _taskHost.LogWarningEvent(new BuildWarningEventArgs("SubCategory", "code", null, 0, 1, 2, 3, "message", "Help", "Sender"));

            // Make sure our custom logger received the actual custom event and not some fake.
            Assert.True(_customLogger.LastWarning is BuildWarningEventArgs); // "Expected Warning Event"
            Assert.Equal(0, _customLogger.LastWarning.LineNumber); // "Expected line number to be 0"
        }

        /// <summary>
        /// Test that messages are logged properly
        /// </summary>
<<<<<<< HEAD
        [Test]
=======
        [Fact]
>>>>>>> 3f8a403e
        public void TestLogMessageEvent()
        {
            // Log the custom event args.  (Pretend that the task actually did this.)
            _taskHost.LogMessageEvent(new BuildMessageEventArgs("message", "HelpKeyword", "senderName", MessageImportance.High));

            // Make sure our custom logger received the actual custom event and not some fake.
            Assert.True(_customLogger.LastMessage is BuildMessageEventArgs); // "Expected Message Event"
            Assert.Equal(_customLogger.LastMessage.Importance, MessageImportance.High); // "Expected Message importance to be high"
        }

        /// <summary>
        /// Test that custom events are logged properly
        /// </summary>
<<<<<<< HEAD
        [Test]
=======
        [Fact]
>>>>>>> 3f8a403e
        public void TestLogCustomEvent()
        {
            // Log the custom event args.  (Pretend that the task actually did this.)
            _taskHost.LogCustomEvent(new MyCustomBuildEventArgs("testCustomBuildEvent"));

            // Make sure our custom logger received the actual custom event and not some fake.
            Assert.True(_customLogger.LastCustom is CustomBuildEventArgs); // "Expected custom build Event"
            Assert.Equal("testCustomBuildEvent", _customLogger.LastCustom.Message);
        }

        #region NotSerializableEvents

        /// <summary>
        /// Test that errors are logged properly
        /// </summary>
<<<<<<< HEAD
        [Test]
=======
        [Fact]
>>>>>>> 3f8a403e
        public void TestLogErrorEventNotSerializableSP()
        {
            // Log the custom event args.  (Pretend that the task actually did this.)
            _taskHost.LogErrorEvent(new MyCustomBuildErrorEventArgsNotSerializable("SubCategory"));

            // Make sure our custom logger received the actual custom event and not some fake.
            Assert.True(_customLogger.LastError is BuildErrorEventArgs); // "Expected Error Event"
            Assert.True(_customLogger.LastError.Message.Contains("SubCategory")); // "Expected line number to be 0"
        }

        /// <summary>
        /// Test that warnings are logged properly
        /// </summary>
<<<<<<< HEAD
        [Test]
=======
        [Fact]
>>>>>>> 3f8a403e
        public void TestLogWarningEventNotSerializableSP()
        {
            // Log the custom event args.  (Pretend that the task actually did this.)
            _taskHost.LogWarningEvent(new MyCustomBuildWarningEventArgsNotSerializable("SubCategory"));

            // Make sure our custom logger received the actual custom event and not some fake.
            Assert.True(_customLogger.LastWarning is MyCustomBuildWarningEventArgsNotSerializable); // "Expected Warning Event"
            Assert.True(_customLogger.LastWarning.Message.Contains("SubCategory")); // "Expected line number to be 0"
        }

        /// <summary>
        /// Test that messages are logged properly
        /// </summary>
<<<<<<< HEAD
        [Test]
=======
        [Fact]
>>>>>>> 3f8a403e
        public void TestLogMessageEventNotSerializableSP()
        {
            // Log the custom event args.  (Pretend that the task actually did this.)
            _taskHost.LogMessageEvent(new MyCustomMessageEventNotSerializable("message"));

            // Make sure our custom logger received the actual custom event and not some fake.
            Assert.True(_customLogger.LastMessage is MyCustomMessageEventNotSerializable); // "Expected Message Event"
            Assert.True(_customLogger.LastMessage.Message.Contains("message")); // "Expected Message importance to be high"
        }

        /// <summary>
        /// Test that custom events are logged properly
        /// </summary>
<<<<<<< HEAD
        [Test]
=======
        [Fact]
>>>>>>> 3f8a403e
        public void TestLogCustomEventNotSerializableSP()
        {
            // Log the custom event args.  (Pretend that the task actually did this.)
            _taskHost.LogCustomEvent(new MyCustomBuildEventArgsNotSerializable("testCustomBuildEvent"));

            // Make sure our custom logger received the actual custom event and not some fake.
            Assert.True(_customLogger.LastCustom is MyCustomBuildEventArgsNotSerializable); // "Expected custom build Event"
            Assert.Equal(_customLogger.LastCustom.Message, "testCustomBuildEvent");
        }

        /// <summary>
        /// Test that errors are logged properly
        /// </summary>
<<<<<<< HEAD
        [Test]
=======
        [Fact]
>>>>>>> 3f8a403e
        public void TestLogErrorEventNotSerializableMP()
        {
            MyCustomBuildErrorEventArgsNotSerializable e = new MyCustomBuildErrorEventArgsNotSerializable("SubCategory");

            _mockHost.BuildParameters.MaxNodeCount = 4;
            Assert.True(_taskHost.IsRunningMultipleNodes);

            // Log the custom event args.  (Pretend that the task actually did this.)
            _taskHost.LogErrorEvent(e);

            Assert.Null(_customLogger.LastError); // "Expected no error Event"
            Assert.True(_customLogger.LastWarning is BuildWarningEventArgs); // "Expected Warning Event"

            string message = ResourceUtilities.FormatResourceString("ExpectedEventToBeSerializable", e.GetType().Name);
            Assert.True(_customLogger.LastWarning.Message.Contains(message)); // "Expected line to contain NotSerializable message but it did not"
        }

        /// <summary>
        /// Test that warnings are logged properly
        /// </summary>
<<<<<<< HEAD
        [Test]
=======
        [Fact]
>>>>>>> 3f8a403e
        public void TestLogWarningEventNotSerializableMP()
        {
            MyCustomBuildWarningEventArgsNotSerializable e = new MyCustomBuildWarningEventArgsNotSerializable("SubCategory");

            _mockHost.BuildParameters.MaxNodeCount = 4;
            _taskHost.LogWarningEvent(e);
            Assert.True(_taskHost.IsRunningMultipleNodes);

            Assert.True(_customLogger.LastWarning is BuildWarningEventArgs); // "Expected Warning Event"
            Assert.Equal(1, _customLogger.NumberOfWarning); // "Expected there to be only one warning"

            string message = ResourceUtilities.FormatResourceString("ExpectedEventToBeSerializable", e.GetType().Name);
            Assert.True(_customLogger.LastWarning.Message.Contains(message)); // "Expected line to contain NotSerializable message but it did not"
        }

        /// <summary>
        /// Test that messages are logged properly
        /// </summary>
<<<<<<< HEAD
        [Test]
=======
        [Fact]
>>>>>>> 3f8a403e
        public void TestLogMessageEventNotSerializableMP()
        {
            MyCustomMessageEventNotSerializable e = new MyCustomMessageEventNotSerializable("Message");

            _mockHost.BuildParameters.MaxNodeCount = 4;
            _taskHost.LogMessageEvent(e);
            Assert.True(_taskHost.IsRunningMultipleNodes);

            // Make sure our custom logger received the actual custom event and not some fake.
            Assert.True(_customLogger.LastWarning is BuildWarningEventArgs); // "Expected Warning Event"
            Assert.Equal(1, _customLogger.NumberOfWarning); // "Expected there to be only one warning"

            string message = ResourceUtilities.FormatResourceString("ExpectedEventToBeSerializable", e.GetType().Name);
            Assert.True(_customLogger.LastWarning.Message.Contains(message)); // "Expected line to contain NotSerializable message but it did not"
        }

        /// <summary>
        /// Test that custom events are logged properly
        /// </summary>
<<<<<<< HEAD
        [Test]
=======
        [Fact]
>>>>>>> 3f8a403e
        public void TestLogCustomEventNotSerializableMP()
        {
            MyCustomBuildEventArgsNotSerializable e = new MyCustomBuildEventArgsNotSerializable("testCustomBuildEvent");

            _mockHost.BuildParameters.MaxNodeCount = 4;
            _taskHost.LogCustomEvent(e);
            Assert.True(_taskHost.IsRunningMultipleNodes);
            Assert.Null(_customLogger.LastCustom as MyCustomBuildEventArgsNotSerializable); // "Expected no custom Event"

            // Make sure our custom logger received the actual custom event and not some fake.
            Assert.True(_customLogger.LastWarning is BuildWarningEventArgs); // "Expected Warning Event"
            Assert.Equal(1, _customLogger.NumberOfWarning); // "Expected there to be only one warning"
            string message = ResourceUtilities.FormatResourceString("ExpectedEventToBeSerializable", e.GetType().Name);
            Assert.True(_customLogger.LastWarning.Message.Contains(message)); // "Expected line to contain NotSerializable message but it did not"
        }
        #endregion

        /// <summary>
        /// Verify IsRunningMultipleNodes
        /// </summary>
<<<<<<< HEAD
        [Test]
=======
        [Fact]
>>>>>>> 3f8a403e
        public void IsRunningMultipleNodes1Node()
        {
            _mockHost.BuildParameters.MaxNodeCount = 1;
            Assert.False(_taskHost.IsRunningMultipleNodes); // "Expect IsRunningMultipleNodes to be false with 1 node"
        }

        /// <summary>
        /// Verify IsRunningMultipleNodes
        /// </summary>
<<<<<<< HEAD
        [Test]
=======
        [Fact]
>>>>>>> 3f8a403e
        public void IsRunningMultipleNodes4Nodes()
        {
            _mockHost.BuildParameters.MaxNodeCount = 4;
            Assert.True(_taskHost.IsRunningMultipleNodes); // "Expect IsRunningMultipleNodes to be true with 4 nodes"
        }

        /// <summary>
        /// Task logging after it's done should not crash us.
        /// </summary>
<<<<<<< HEAD
        [Test]
=======
        [Fact]
>>>>>>> 3f8a403e
        public void LogCustomAfterTaskIsDone()
        {
            string projectFileContents = @"
                    <Project xmlns='http://schemas.microsoft.com/developer/msbuild/2003' ToolsVersion='msbuilddefaulttoolsversion'>
                        <UsingTask TaskName='test' TaskFactory='CodeTaskFactory' AssemblyFile='$(MSBuildToolsPath)\Microsoft.Build.Tasks.Core.dll' >
                            <Task>
                              <Using Namespace='System' />
                              <Using Namespace='System.Threading' />
                              <Code Type='Fragment' Language='cs'>
                                <![CDATA[
                                  Log.LogWarning(""[1]"");
                                  ThreadPool.QueueUserWorkItem(state=>
                                  {
                                          Thread.Sleep(100);
                                          Log.LogExternalProjectStarted(""a"", ""b"", ""c"", ""d""); // this logs a custom event
                                  });

                                ]]>
                              </Code>
                            </Task>
                        </UsingTask>
                        <Target Name='Build'>
                            <test/>
                            <Warning Text=""[3]""/>          
                        </Target>
                    </Project>";

            MockLogger mockLogger = Helpers.BuildProjectWithNewOMExpectSuccess(projectFileContents);
            mockLogger.AssertLogContains("[1]");
            mockLogger.AssertLogContains("[3]"); // [2] may or may not appear.
        }

        /// <summary>
        /// Task logging after it's done should not crash us.
        /// </summary>
<<<<<<< HEAD
        [Test]
=======
        [Fact]
>>>>>>> 3f8a403e
        public void LogCommentAfterTaskIsDone()
        {
            string projectFileContents = @"
                    <Project xmlns='http://schemas.microsoft.com/developer/msbuild/2003' ToolsVersion='msbuilddefaulttoolsversion'>
                        <UsingTask TaskName='test' TaskFactory='CodeTaskFactory' AssemblyFile='$(MSBuildToolsPath)\Microsoft.Build.Tasks.Core.dll' >
                            <Task>
                              <Using Namespace='System' />
                              <Using Namespace='System.Threading' />
                              <Code Type='Fragment' Language='cs'>
                                <![CDATA[
                                  Log.LogMessage(""[1]"");
                                  ThreadPool.QueueUserWorkItem(state=>
                                  {
                                          Thread.Sleep(100);
                                          Log.LogMessage(""[2]"");
                                  });

                                ]]>
                              </Code>
                            </Task>
                        </UsingTask>
                        <Target Name='Build'>
                            <test/>
                            <Message Text=""[3]""/>          
                        </Target>
                    </Project>";

            MockLogger mockLogger = Helpers.BuildProjectWithNewOMExpectSuccess(projectFileContents);
            mockLogger.AssertLogContains("[1]");
            mockLogger.AssertLogContains("[3]"); // [2] may or may not appear.
        }

        /// <summary>
        /// Task logging after it's done should not crash us.
        /// </summary>
<<<<<<< HEAD
        [Test]
=======
        [Fact]
>>>>>>> 3f8a403e
        public void LogWarningAfterTaskIsDone()
        {
            string projectFileContents = @"
                    <Project xmlns='http://schemas.microsoft.com/developer/msbuild/2003' ToolsVersion='msbuilddefaulttoolsversion'>
                        <UsingTask TaskName='test' TaskFactory='CodeTaskFactory' AssemblyFile='$(MSBuildToolsPath)\Microsoft.Build.Tasks.Core.dll' >
                            <Task>
                              <Using Namespace='System' />
                              <Using Namespace='System.Threading' />
                              <Code Type='Fragment' Language='cs'>
                                <![CDATA[
                                  Log.LogWarning(""[1]"");
                                  ThreadPool.QueueUserWorkItem(state=>
                                  {
                                          Thread.Sleep(100);
                                          Log.LogWarning(""[2]"");
                                  });

                                ]]>
                              </Code>
                            </Task>
                        </UsingTask>
                        <Target Name='Build'>
                            <test/>
                            <Warning Text=""[3]""/>          
                        </Target>
                    </Project>";

            MockLogger mockLogger = Helpers.BuildProjectWithNewOMExpectSuccess(projectFileContents);
            mockLogger.AssertLogContains("[1]");
            mockLogger.AssertLogContains("[3]"); // [2] may or may not appear.
        }

        /// <summary>
        /// Task logging after it's done should not crash us.
        /// </summary>
<<<<<<< HEAD
        [Test]
=======
        [Fact]
>>>>>>> 3f8a403e
        public void LogErrorAfterTaskIsDone()
        {
            string projectFileContents = @"
                    <Project xmlns='http://schemas.microsoft.com/developer/msbuild/2003' ToolsVersion='msbuilddefaulttoolsversion'>
                        <UsingTask TaskName='test' TaskFactory='CodeTaskFactory' AssemblyFile='$(MSBuildToolsPath)\Microsoft.Build.Tasks.Core.dll' >
                            <Task>
                              <Using Namespace='System' />
                              <Using Namespace='System.Threading' />
                              <Code Type='Fragment' Language='cs'>
                                <![CDATA[
                                  Log.LogError(""[1]"");
                                  ThreadPool.QueueUserWorkItem(state=>
                                  {
                                          Thread.Sleep(100);
                                          Log.LogError(""[2]"");
                                  });

                                ]]>
                              </Code>
                            </Task>
                        </UsingTask>
                        <Target Name='Build'>
                            <test ContinueOnError=""true""/>
                            <Warning Text=""[3]""/>          
                        </Target>
                    </Project>";

            MockLogger mockLogger = Helpers.BuildProjectWithNewOMExpectSuccess(projectFileContents);
            mockLogger.AssertLogContains("[1]");
            mockLogger.AssertLogContains("[3]"); // [2] may or may not appear.
        }

        #region Helper Classes

        /// <summary>
        /// Create a custom message event to make sure it can get sent correctly
        /// </summary>
        [Serializable]
        internal class MyCustomMessageEvent : BuildMessageEventArgs
        {
            /// <summary>
            /// Some custom data for the custom event.
            /// </summary>
            private string _customMessage;

            /// <summary>
            /// Constructor
            /// </summary>
            internal MyCustomMessageEvent
                (
                string message
                )
                : base(message, null, null, MessageImportance.High)
            {
            }

            /// <summary>
            /// Some data which can be set on the custom message event to make sure it makes it to the logger.
            /// </summary>
            internal string CustomMessage
            {
                get
                {
                    return _customMessage;
                }

                set
                {
                    _customMessage = value;
                }
            }
        }

        /// <summary>
        /// Create a custom build event to test the logging of custom build events against the task host
        /// </summary>
        [Serializable]
        internal class MyCustomBuildEventArgs : CustomBuildEventArgs
        {
            /// <summary>
            /// Constructor
            /// </summary>
            public MyCustomBuildEventArgs() : base()
            {
            }

            /// <summary>
            /// Constructor which adds a message
            /// </summary>
            public MyCustomBuildEventArgs(string message) : base(message, "HelpKeyword", "SenderName")
            {
            }
        }

        /// <summary>
        /// Class which implements a simple custom build error
        /// </summary>
        [Serializable]
        internal class MyCustomBuildErrorEventArgs : BuildErrorEventArgs
        {
            /// <summary>
            /// Some custom data for the custom event.
            /// </summary>
            private string _fxcopRule;

            /// <summary>
            /// Constructor
            /// </summary>
            internal MyCustomBuildErrorEventArgs
                (
                string message
                )
                : base(null, null, null, 0, 0, 0, 0, message, null, null)
            {
            }

            /// <summary>
            /// Some data which can be set on the custom error event to make sure it makes it to the logger.
            /// </summary>
            internal string FXCopRule
            {
                get
                {
                    return _fxcopRule;
                }

                set
                {
                    _fxcopRule = value;
                }
            }
        }

        /// <summary>
        /// Class which implements a simple custom build warning
        /// </summary>
        [Serializable]
        internal class MyCustomBuildWarningEventArgs : BuildWarningEventArgs
        {
            /// <summary>
            /// Custom data for the custom event
            /// </summary>
            private string _fxcopRule;

            /// <summary>
            /// Constructor
            /// </summary>
            internal MyCustomBuildWarningEventArgs
                (
                string message
                )
                : base(null, null, null, 0, 0, 0, 0, message, null, null)
            {
            }

            /// <summary>
            /// Getter for the custom data in the custom event.
            /// </summary>
            internal string FXCopRule
            {
                get
                {
                    return _fxcopRule;
                }

                set
                {
                    _fxcopRule = value;
                }
            }
        }

        /// <summary>
        /// Create a custom message event to make sure it can get sent correctly
        /// </summary>
        internal class MyCustomMessageEventNotSerializable : BuildMessageEventArgs
        {
            /// <summary>
            /// Some custom data for the custom event.
            /// </summary>
            private string _customMessage;

            /// <summary>
            /// Constructor
            /// </summary>
            internal MyCustomMessageEventNotSerializable
                (
                string message
                )
                : base(message, null, null, MessageImportance.High)
            {
            }

            /// <summary>
            /// Some data which can be set on the custom message event to make sure it makes it to the logger.
            /// </summary>
            internal string CustomMessage
            {
                get
                {
                    return _customMessage;
                }

                set
                {
                    _customMessage = value;
                }
            }
        }

        /// <summary>
        /// Custom build event which is not marked serializable. This is used to make sure we warn if we try and log a not serializable type in multiproc.
        /// </summary>
        internal class MyCustomBuildEventArgsNotSerializable : CustomBuildEventArgs
        {
            /// <summary>
            /// Default constructor
            /// </summary>
            public MyCustomBuildEventArgsNotSerializable() : base()
            {
            }

            /// <summary>
            /// Constructor which takes a message
            /// </summary>
            public MyCustomBuildEventArgsNotSerializable(string message) : base(message, "HelpKeyword", "SenderName")
            {
            }
        }

        /// <summary>
        /// Class which implements a simple custom build error which is not serializable
        /// </summary>
        internal class MyCustomBuildErrorEventArgsNotSerializable : BuildErrorEventArgs
        {
            /// <summary>
            /// Custom data for the custom event
            /// </summary>
            private string _fxcopRule;

            /// <summary>
            /// Constructor
            /// </summary>
            internal MyCustomBuildErrorEventArgsNotSerializable
                (
                string message
                )
                : base(null, null, null, 0, 0, 0, 0, message, null, null)
            {
            }

            /// <summary>
            /// Getter and setter for the custom data
            /// </summary>
            internal string FXCopRule
            {
                get
                {
                    return _fxcopRule;
                }

                set
                {
                    _fxcopRule = value;
                }
            }
        }

        /// <summary>
        /// Class which implements a simple custom build warning which is not serializable
        /// </summary>
        internal class MyCustomBuildWarningEventArgsNotSerializable : BuildWarningEventArgs
        {
            /// <summary>
            /// Custom data for the custom event
            /// </summary>
            private string _fxcopRule;

            /// <summary>
            /// Constructor
            /// </summary>
            internal MyCustomBuildWarningEventArgsNotSerializable
                (
                string message
                )
                : base(null, null, null, 0, 0, 0, 0, message, null, null)
            {
            }

            /// <summary>
            /// Getter and setter for the custom data
            /// </summary>
            internal string FXCopRule
            {
                get
                {
                    return _fxcopRule;
                }

                set
                {
                    _fxcopRule = value;
                }
            }
        }

        /// <summary>
        /// Custom logger which will be used for testing
        /// </summary>
        internal class MyCustomLogger : ILogger
        {
            /// <summary>
            /// Last error event the logger encountered
            /// </summary>
            private BuildErrorEventArgs _lastError = null;

            /// <summary>
            /// Last warning event the logger encountered
            /// </summary>
            private BuildWarningEventArgs _lastWarning = null;

            /// <summary>
            /// Last message event the logger encountered
            /// </summary>
            private BuildMessageEventArgs _lastMessage = null;

            /// <summary>
            /// Last custom build event the logger encountered
            /// </summary>
            private CustomBuildEventArgs _lastCustom = null;

            /// <summary>
            /// Number of errors
            /// </summary>
            private int _numberOfError = 0;

            /// <summary>
            /// Number of warnings
            /// </summary>
            private int _numberOfWarning = 0;

            /// <summary>
            /// Number of messages
            /// </summary>
            private int _numberOfMessage = 0;

            /// <summary>
            /// Number of custom build events
            /// </summary>
            private int _numberOfCustom = 0;

            /// <summary>
            /// Last error logged
            /// </summary>
            public BuildErrorEventArgs LastError
            {
                get { return _lastError; }
                set { _lastError = value; }
            }

            /// <summary>
            /// Last warning logged
            /// </summary>
            public BuildWarningEventArgs LastWarning
            {
                get { return _lastWarning; }
                set { _lastWarning = value; }
            }

            /// <summary>
            /// Last message logged
            /// </summary>
            public BuildMessageEventArgs LastMessage
            {
                get { return _lastMessage; }
                set { _lastMessage = value; }
            }

            /// <summary>
            /// Last custom event logged
            /// </summary>
            public CustomBuildEventArgs LastCustom
            {
                get { return _lastCustom; }
                set { _lastCustom = value; }
            }

            /// <summary>
            /// Number of errors logged
            /// </summary>
            public int NumberOfError
            {
                get { return _numberOfError; }
                set { _numberOfError = value; }
            }

            /// <summary>
            /// Number of warnings logged
            /// </summary>
            public int NumberOfWarning
            {
                get { return _numberOfWarning; }
                set { _numberOfWarning = value; }
            }

            /// <summary>
            /// Number of message logged
            /// </summary>
            public int NumberOfMessage
            {
                get { return _numberOfMessage; }
                set { _numberOfMessage = value; }
            }

            /// <summary>
            /// Number of custom events logged
            /// </summary>
            public int NumberOfCustom
            {
                get { return _numberOfCustom; }
                set { _numberOfCustom = value; }
            }

            /// <summary>
            /// Verbosity of the log;
            /// </summary>
            public LoggerVerbosity Verbosity
            {
                get
                {
                    return LoggerVerbosity.Normal;
                }

                set
                {
                }
            }

            /// <summary>
            /// Parameters for the logger
            /// </summary>
            public string Parameters
            {
                get
                {
                    return String.Empty;
                }

                set
                {
                }
            }

            /// <summary>
            /// Initialize the logger against the event source
            /// </summary>
            public void Initialize(IEventSource eventSource)
            {
                eventSource.ErrorRaised += new BuildErrorEventHandler(MyCustomErrorHandler);
                eventSource.WarningRaised += new BuildWarningEventHandler(MyCustomWarningHandler);
                eventSource.MessageRaised += new BuildMessageEventHandler(MyCustomMessageHandler);
                eventSource.CustomEventRaised += new CustomBuildEventHandler(MyCustomBuildHandler);
                eventSource.AnyEventRaised += new AnyEventHandler(EventSource_AnyEventRaised);
            }

            /// <summary>
            /// Do any cleanup and shutdown once the logger is done.
            /// </summary>
            public void Shutdown()
            {
            }

            /// <summary>
            /// Log if we have received any event.
            /// </summary>
            internal void EventSource_AnyEventRaised(object sender, BuildEventArgs e)
            {
                if (e.Message != null)
                {
                    Console.Out.WriteLine("AnyEvent:" + e.Message.ToString());
                }
            }

            /// <summary>
            /// Log and record the number of errors.
            /// </summary>
            internal void MyCustomErrorHandler(object s, BuildErrorEventArgs e)
            {
                _numberOfError++;
                _lastError = e;
                if (e.Message != null)
                {
                    Console.Out.WriteLine("CustomError:" + e.Message.ToString());
                }
            }

            /// <summary>
            /// Log and record the number of warnings.
            /// </summary>
            internal void MyCustomWarningHandler(object s, BuildWarningEventArgs e)
            {
                _numberOfWarning++;
                _lastWarning = e;
                if (e.Message != null)
                {
                    Console.Out.WriteLine("CustomWarning:" + e.Message.ToString());
                }
            }

            /// <summary>
            /// Log and record the number of messages.
            /// </summary>
            internal void MyCustomMessageHandler(object s, BuildMessageEventArgs e)
            {
                _numberOfMessage++;
                _lastMessage = e;
                if (e.Message != null)
                {
                    Console.Out.WriteLine("CustomMessage:" + e.Message.ToString());
                }
            }

            /// <summary>
            /// Log and record the number of custom build events.
            /// </summary>
            internal void MyCustomBuildHandler(object s, CustomBuildEventArgs e)
            {
                _numberOfCustom++;
                _lastCustom = e;
                if (e.Message != null)
                {
                    Console.Out.WriteLine("CustomEvent:" + e.Message.ToString());
                }
            }
        }

        /// <summary>
        /// Mock this class so that we can determine if build results are being cloned or if the live copies are being returned to the callers of the msbuild callback.
        /// </summary>
        internal class MockIRequestBuilderCallback : IRequestBuilderCallback, IRequestBuilder
        {
            /// <summary>
            /// BuildResults to return from the BuildProjects method.
            /// </summary>
            private BuildResult[] _buildResultsToReturn;

            /// <summary>
            /// Constructor which takes an array of build results to return from the BuildProjects method when it is called.
            /// </summary>
            internal MockIRequestBuilderCallback(BuildResult[] buildResultsToReturn)
            {
                _buildResultsToReturn = buildResultsToReturn;
                OnNewBuildRequests += new NewBuildRequestsDelegate(MockIRequestBuilderCallback_OnNewBuildRequests);
                OnBuildRequestCompleted += new BuildRequestCompletedDelegate(MockIRequestBuilderCallback_OnBuildRequestCompleted);
                OnBuildRequestBlocked += new BuildRequestBlockedDelegate(MockIRequestBuilderCallback_OnBuildRequestBlocked);
            }

#pragma warning disable 0067 // not used
            /// <summary>
            /// Not Implemented
            /// </summary>
            public event NewBuildRequestsDelegate OnNewBuildRequests;

            /// <summary>
            /// Not Implemented
            /// </summary>
            public event BuildRequestCompletedDelegate OnBuildRequestCompleted;

            /// <summary>
            /// Not Implemented
            /// </summary>
            public event BuildRequestBlockedDelegate OnBuildRequestBlocked;
#pragma warning restore

            /// <summary>
            /// BuildResults to return from the BuildProjects method.
            /// </summary>
            public BuildResult[] BuildResultsToReturn
            {
                get { return _buildResultsToReturn; }
                set { _buildResultsToReturn = value; }
            }

            /// <summary>
            /// Mock of the BuildProjects method on the callback.
            /// </summary>
            public Task<BuildResult[]> BuildProjects(string[] projectFiles, PropertyDictionary<ProjectPropertyInstance>[] properties, string[] toolsVersions, string[] targets, bool waitForResults)
            {
                return Task<BuildResult[]>.FromResult(_buildResultsToReturn);
            }

            /// <summary>
            /// Mock of Yield
            /// </summary>
            public void Yield()
            {
            }

            /// <summary>
            /// Mock of Reacquire
            /// </summary>
            public void Reacquire()
            {
            }

            /// <summary>
            /// Mock
            /// </summary>
            public void EnterMSBuildCallbackState()
            {
            }

            /// <summary>
            /// Mock
            /// </summary>
            public void ExitMSBuildCallbackState()
            {
            }

            /// <summary>
            /// Mock of the Block on target in progress.
            /// </summary>
            public Task BlockOnTargetInProgress(int blockingRequestId, string blockingTarget)
            {
                throw new NotImplementedException();
            }

            /// <summary>
            /// Not Implemented
            /// </summary>
            public void BuildRequest(NodeLoggingContext nodeLoggingContext, BuildRequestEntry entry)
            {
                throw new NotImplementedException();
            }

            /// <summary>
            /// Not Implemented
            /// </summary>
            public void ContinueRequest()
            {
                throw new NotImplementedException();
            }

            /// <summary>
            /// Not Implemented
            /// </summary>
            public void CancelRequest()
            {
                throw new NotImplementedException();
            }

            /// <summary>
            /// Not Implemented
            /// </summary>
            public void BeginCancel()
            {
                throw new NotImplementedException();
            }

            /// <summary>
            /// Not Implemented
            /// </summary>
            public void WaitForCancelCompletion()
            {
                throw new NotImplementedException();
            }

            /// <summary>
            /// Not Implemented
            /// </summary>
            private void MockIRequestBuilderCallback_OnBuildRequestBlocked(BuildRequestEntry sourceEntry, int blockingGlobalRequestId, string blockingTarget)
            {
                throw new NotImplementedException();
            }

            /// <summary>
            /// Not Implemented
            /// </summary>
            private void MockIRequestBuilderCallback_OnBuildRequestCompleted(BuildRequestEntry completedEntry)
            {
                throw new NotImplementedException();
            }

            /// <summary>
            /// Not Implemented
            /// </summary>
            private void MockIRequestBuilderCallback_OnNewBuildRequests(BuildRequestEntry sourceEntry, FullyQualifiedBuildRequest[] requests)
            {
                throw new NotImplementedException();
            }
        }
        #endregion
    }
}<|MERGE_RESOLUTION|>--- conflicted
+++ resolved
@@ -1,4 +1,4 @@
-﻿// Copyright (c) Microsoft. All rights reserved.
+// Copyright (c) Microsoft. All rights reserved.
 // Licensed under the MIT license. See LICENSE file in the project root for full license information.
 //-----------------------------------------------------------------------
 // </copyright>
@@ -6,10 +6,6 @@
 //-----------------------------------------------------------------------
 
 using System;
-<<<<<<< HEAD
-using NUnit.Framework;
-=======
->>>>>>> 3f8a403e
 using Microsoft.Build.Framework;
 using Microsoft.Build.BackEnd;
 using Microsoft.Build.Construction;
@@ -30,10 +26,6 @@
     /// <summary>
     /// Test the task host class which acts as a communication mechanism between tasks and the msbuild engine.
     /// </summary>
-<<<<<<< HEAD
-    [TestFixture]
-=======
->>>>>>> 3f8a403e
     public class TaskHost_Tests
     {
         /// <summary>
@@ -69,13 +61,7 @@
         /// <summary>
         /// Set up and initialize before each test is run
         /// </summary>
-<<<<<<< HEAD
-        [SetUp]
-        public void SetUp()
-=======
-        ///
         public TaskHost_Tests()
->>>>>>> 3f8a403e
         {
             LoggingServiceFactory loggingFactory = new LoggingServiceFactory(LoggerMode.Synchronous, 1);
 
@@ -105,29 +91,10 @@
         }
 
         /// <summary>
-<<<<<<< HEAD
-        /// Clean up after each tests is run
-        /// </summary>
-        [TearDown]
-        public void TearDown()
-        {
-            _customLogger = null;
-            _mockHost = null;
-            _elementLocation = null;
-            _taskHost = null;
-        }
-
-        /// <summary>
         /// Verify when pulling target outputs out that we do not get the lives ones which are in the cache. 
         /// This is to prevent changes to the target outputs from being reflected in the cache if the changes are made in the task which calls the msbuild callback.
         /// </summary>
-        [Test]
-=======
-        /// Verify when pulling target outputs out that we do not get the lives ones which are in the cache. 
-        /// This is to prevent changes to the target outputs from being reflected in the cache if the changes are made in the task which calls the msbuild callback.
-        /// </summary>
-        [Fact]
->>>>>>> 3f8a403e
+        [Fact]
         public void TestLiveTargetOutputs()
         {
             IDictionary targetOutputs = new Hashtable();
@@ -153,11 +120,7 @@
         /// words, the engine should not try to read data out of the event args and construct
         /// its own.
         /// </summary>
-<<<<<<< HEAD
-        [Test]
-=======
-        [Fact]
->>>>>>> 3f8a403e
+        [Fact]
         public void CustomBuildErrorEventIsPreserved()
         {
             // Create a custom build event args that derives from MSBuild's BuildErrorEventArgs.
@@ -183,11 +146,7 @@
         /// words, the engine should not try to read data out of the event args and construct
         /// its own.
         /// </summary>
-<<<<<<< HEAD
-        [Test]
-=======
-        [Fact]
->>>>>>> 3f8a403e
+        [Fact]
         public void CustomBuildWarningEventIsPreserved()
         {
             // Create a custom build event args that derives from MSBuild's BuildWarningEventArgs.
@@ -212,11 +171,7 @@
         /// words, the engine should not try to read data out of the event args and construct
         /// its own.
         /// </summary>
-<<<<<<< HEAD
-        [Test]
-=======
-        [Fact]
->>>>>>> 3f8a403e
+        [Fact]
         public void CustomBuildMessageEventIsPreserved()
         {
             // Create a custom build event args that derives from MSBuild's BuildMessageEventArgs.
@@ -237,11 +192,7 @@
         /// <summary>
         /// Test that error events are correctly logged and take into account continue on error
         /// </summary>
-<<<<<<< HEAD
-        [Test]
-=======
-        [Fact]
->>>>>>> 3f8a403e
+        [Fact]
         public void TestLogErrorEventWithContinueOnError()
         {
             _taskHost.ContinueOnError = false;
@@ -281,12 +232,7 @@
         /// <summary>
         /// Test that a null error event will cause an exception
         /// </summary>
-<<<<<<< HEAD
-        [Test]
-        [ExpectedException(typeof(ArgumentNullException))]
-=======
-        [Fact]
->>>>>>> 3f8a403e
+        [Fact]
         public void TestLogErrorEventNull()
         {
             Assert.Throws<ArgumentNullException>(() =>
@@ -298,12 +244,7 @@
         /// <summary>
         /// Test that a null warning event will cause an exception
         /// </summary>
-<<<<<<< HEAD
-        [Test]
-        [ExpectedException(typeof(ArgumentNullException))]
-=======
-        [Fact]
->>>>>>> 3f8a403e
+        [Fact]
         public void TestLogWarningEventNull()
         {
             Assert.Throws<ArgumentNullException>(() =>
@@ -315,12 +256,7 @@
         /// <summary>
         /// Test that a null message event will cause an exception
         /// </summary>
-<<<<<<< HEAD
-        [Test]
-        [ExpectedException(typeof(ArgumentNullException))]
-=======
-        [Fact]
->>>>>>> 3f8a403e
+        [Fact]
         public void TestLogMessageEventNull()
         {
             Assert.Throws<ArgumentNullException>(() =>
@@ -332,12 +268,7 @@
         /// <summary>
         /// Test that a null custom event will cause an exception
         /// </summary>
-<<<<<<< HEAD
-        [Test]
-        [ExpectedException(typeof(ArgumentNullException))]
-=======
-        [Fact]
->>>>>>> 3f8a403e
+        [Fact]
         public void TestLogCustomEventNull()
         {
             Assert.Throws<ArgumentNullException>(() =>
@@ -349,11 +280,7 @@
         /// <summary>
         /// Test that errors are logged properly
         /// </summary>
-<<<<<<< HEAD
-        [Test]
-=======
-        [Fact]
->>>>>>> 3f8a403e
+        [Fact]
         public void TestLogErrorEvent()
         {
             // Log the custom event args.  (Pretend that the task actually did this.)
@@ -367,11 +294,7 @@
         /// <summary>
         /// Test that warnings are logged properly
         /// </summary>
-<<<<<<< HEAD
-        [Test]
-=======
-        [Fact]
->>>>>>> 3f8a403e
+        [Fact]
         public void TestLogWarningEvent()
         {
             // Log the custom event args.  (Pretend that the task actually did this.)
@@ -385,11 +308,7 @@
         /// <summary>
         /// Test that messages are logged properly
         /// </summary>
-<<<<<<< HEAD
-        [Test]
-=======
-        [Fact]
->>>>>>> 3f8a403e
+        [Fact]
         public void TestLogMessageEvent()
         {
             // Log the custom event args.  (Pretend that the task actually did this.)
@@ -403,11 +322,7 @@
         /// <summary>
         /// Test that custom events are logged properly
         /// </summary>
-<<<<<<< HEAD
-        [Test]
-=======
-        [Fact]
->>>>>>> 3f8a403e
+        [Fact]
         public void TestLogCustomEvent()
         {
             // Log the custom event args.  (Pretend that the task actually did this.)
@@ -423,11 +338,7 @@
         /// <summary>
         /// Test that errors are logged properly
         /// </summary>
-<<<<<<< HEAD
-        [Test]
-=======
-        [Fact]
->>>>>>> 3f8a403e
+        [Fact]
         public void TestLogErrorEventNotSerializableSP()
         {
             // Log the custom event args.  (Pretend that the task actually did this.)
@@ -441,11 +352,7 @@
         /// <summary>
         /// Test that warnings are logged properly
         /// </summary>
-<<<<<<< HEAD
-        [Test]
-=======
-        [Fact]
->>>>>>> 3f8a403e
+        [Fact]
         public void TestLogWarningEventNotSerializableSP()
         {
             // Log the custom event args.  (Pretend that the task actually did this.)
@@ -459,11 +366,7 @@
         /// <summary>
         /// Test that messages are logged properly
         /// </summary>
-<<<<<<< HEAD
-        [Test]
-=======
-        [Fact]
->>>>>>> 3f8a403e
+        [Fact]
         public void TestLogMessageEventNotSerializableSP()
         {
             // Log the custom event args.  (Pretend that the task actually did this.)
@@ -477,11 +380,7 @@
         /// <summary>
         /// Test that custom events are logged properly
         /// </summary>
-<<<<<<< HEAD
-        [Test]
-=======
-        [Fact]
->>>>>>> 3f8a403e
+        [Fact]
         public void TestLogCustomEventNotSerializableSP()
         {
             // Log the custom event args.  (Pretend that the task actually did this.)
@@ -495,11 +394,7 @@
         /// <summary>
         /// Test that errors are logged properly
         /// </summary>
-<<<<<<< HEAD
-        [Test]
-=======
-        [Fact]
->>>>>>> 3f8a403e
+        [Fact]
         public void TestLogErrorEventNotSerializableMP()
         {
             MyCustomBuildErrorEventArgsNotSerializable e = new MyCustomBuildErrorEventArgsNotSerializable("SubCategory");
@@ -520,11 +415,7 @@
         /// <summary>
         /// Test that warnings are logged properly
         /// </summary>
-<<<<<<< HEAD
-        [Test]
-=======
-        [Fact]
->>>>>>> 3f8a403e
+        [Fact]
         public void TestLogWarningEventNotSerializableMP()
         {
             MyCustomBuildWarningEventArgsNotSerializable e = new MyCustomBuildWarningEventArgsNotSerializable("SubCategory");
@@ -543,11 +434,7 @@
         /// <summary>
         /// Test that messages are logged properly
         /// </summary>
-<<<<<<< HEAD
-        [Test]
-=======
-        [Fact]
->>>>>>> 3f8a403e
+        [Fact]
         public void TestLogMessageEventNotSerializableMP()
         {
             MyCustomMessageEventNotSerializable e = new MyCustomMessageEventNotSerializable("Message");
@@ -567,11 +454,7 @@
         /// <summary>
         /// Test that custom events are logged properly
         /// </summary>
-<<<<<<< HEAD
-        [Test]
-=======
-        [Fact]
->>>>>>> 3f8a403e
+        [Fact]
         public void TestLogCustomEventNotSerializableMP()
         {
             MyCustomBuildEventArgsNotSerializable e = new MyCustomBuildEventArgsNotSerializable("testCustomBuildEvent");
@@ -592,11 +475,7 @@
         /// <summary>
         /// Verify IsRunningMultipleNodes
         /// </summary>
-<<<<<<< HEAD
-        [Test]
-=======
-        [Fact]
->>>>>>> 3f8a403e
+        [Fact]
         public void IsRunningMultipleNodes1Node()
         {
             _mockHost.BuildParameters.MaxNodeCount = 1;
@@ -606,11 +485,7 @@
         /// <summary>
         /// Verify IsRunningMultipleNodes
         /// </summary>
-<<<<<<< HEAD
-        [Test]
-=======
-        [Fact]
->>>>>>> 3f8a403e
+        [Fact]
         public void IsRunningMultipleNodes4Nodes()
         {
             _mockHost.BuildParameters.MaxNodeCount = 4;
@@ -620,11 +495,7 @@
         /// <summary>
         /// Task logging after it's done should not crash us.
         /// </summary>
-<<<<<<< HEAD
-        [Test]
-=======
-        [Fact]
->>>>>>> 3f8a403e
+        [Fact]
         public void LogCustomAfterTaskIsDone()
         {
             string projectFileContents = @"
@@ -660,11 +531,7 @@
         /// <summary>
         /// Task logging after it's done should not crash us.
         /// </summary>
-<<<<<<< HEAD
-        [Test]
-=======
-        [Fact]
->>>>>>> 3f8a403e
+        [Fact]
         public void LogCommentAfterTaskIsDone()
         {
             string projectFileContents = @"
@@ -700,11 +567,7 @@
         /// <summary>
         /// Task logging after it's done should not crash us.
         /// </summary>
-<<<<<<< HEAD
-        [Test]
-=======
-        [Fact]
->>>>>>> 3f8a403e
+        [Fact]
         public void LogWarningAfterTaskIsDone()
         {
             string projectFileContents = @"
@@ -740,11 +603,7 @@
         /// <summary>
         /// Task logging after it's done should not crash us.
         /// </summary>
-<<<<<<< HEAD
-        [Test]
-=======
-        [Fact]
->>>>>>> 3f8a403e
+        [Fact]
         public void LogErrorAfterTaskIsDone()
         {
             string projectFileContents = @"
