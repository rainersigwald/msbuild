--- conflicted
+++ resolved
@@ -1,4 +1,4 @@
-﻿// Copyright (c) Microsoft. All rights reserved.
+// Copyright (c) Microsoft. All rights reserved.
 // Licensed under the MIT license. See LICENSE file in the project root for full license information.
 //-----------------------------------------------------------------------
 // </copyright>
@@ -8,31 +8,19 @@
 using System;
 using System.Collections.Generic;
 using Microsoft.Build.Collections;
-<<<<<<< HEAD
-using NUnit.Framework;
-=======
 using Xunit;
->>>>>>> 3f8a403e
 
 namespace Microsoft.Build.UnitTests.OM.Collections
 {
     /// <summary>
     /// Tests for FilteringEnumerable
     /// </summary>
-<<<<<<< HEAD
-    [TestFixture]
-=======
->>>>>>> 3f8a403e
     public class FilteringEnumerable_Tests
     {
         /// <summary>
         /// Verify basic case
         /// </summary>
-<<<<<<< HEAD
-        [Test]
-=======
         [Fact]
->>>>>>> 3f8a403e
         public void FilteringEnumerableBasic()
         {
             A a1 = new A();
@@ -55,11 +43,7 @@
         /// Null collection should be like an empty collection
         /// (Seems useful for a general purpose class)
         /// </summary>
-<<<<<<< HEAD
-        [Test]
-=======
         [Fact]
->>>>>>> 3f8a403e
         public void FilteringEnumerableNullBacking()
         {
             IEnumerable<B> enumerable = new FilteringEnumerable<A, B>(null);
