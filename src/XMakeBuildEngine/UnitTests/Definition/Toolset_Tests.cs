--- conflicted
+++ resolved
@@ -1,14 +1,11 @@
-﻿// Copyright (c) Microsoft. All rights reserved.
+// Copyright (c) Microsoft. All rights reserved.
 // Licensed under the MIT license. See LICENSE file in the project root for full license information.
 
 using System;
 using System.Collections.Generic;
-<<<<<<< HEAD
-=======
 using System.Configuration;
 using System.IO;
 using System.Xml;
->>>>>>> 3f8a403e
 
 using Microsoft.Build.BackEnd;
 using Microsoft.Build.Collections;
@@ -17,18 +14,6 @@
 using Microsoft.Build.Internal;
 using Microsoft.Build.Shared;
 using Microsoft.Build.UnitTests.BackEnd;
-<<<<<<< HEAD
-
-using NUnit.Framework;
-
-namespace Microsoft.Build.UnitTests.Definition
-{
-    [TestFixture]
-    public class Toolset_Tests
-    {
-        [Test]
-        [ExpectedException(typeof(ArgumentNullException))]
-=======
 using Microsoft.Build.Unittest;
 using Xunit;
 
@@ -37,7 +22,6 @@
     public class Toolset_Tests
     {
         [Fact]
->>>>>>> 3f8a403e
         public void ToolsetCtorErrors1()
         {
             Assert.Throws<ArgumentNullException>(() =>
@@ -46,13 +30,8 @@
             }
            );
         }
-<<<<<<< HEAD
-
-        [Test]
-        [ExpectedException(typeof(ArgumentNullException))]
-=======
-        [Fact]
->>>>>>> 3f8a403e
+
+        [Fact]
         public void ToolsetCtorErrors2()
         {
             Assert.Throws<ArgumentNullException>(() =>
@@ -61,103 +40,67 @@
             }
            );
         }
-<<<<<<< HEAD
-
-        [Test]
-        [ExpectedException(typeof(ArgumentException))]
+
+        [Fact]
         public void ToolsetCtorErrors3()
         {
-            Toolset t = new Toolset(string.Empty, "x", new ProjectCollection(), null);
-        }
-
-        [Test]
-=======
-        [Fact]
-        public void ToolsetCtorErrors3()
-        {
             Assert.Throws<ArgumentException>(() =>
             {
                 Toolset t = new Toolset(String.Empty, "x", new ProjectCollection(), null);
             }
            );
         }
-        [Fact]
->>>>>>> 3f8a403e
+
+        [Fact]
         public void Regress27993_TrailingSlashTrimmedFromMSBuildToolsPath()
         {
             Toolset t;
 
-<<<<<<< HEAD
             if (NativeMethodsShared.IsWindows)
             {
                 t = new Toolset("x", "C:", new ProjectCollection(), null);
-                Assert.AreEqual(@"C:", t.ToolsPath);
+                Assert.Equal(@"C:", t.ToolsPath);
                 t = new Toolset("x", @"C:\", new ProjectCollection(), null);
-                Assert.AreEqual(@"C:\", t.ToolsPath);
+                Assert.Equal(@"C:\", t.ToolsPath);
                 t = new Toolset("x", @"C:\\", new ProjectCollection(), null);
-                Assert.AreEqual(@"C:\", t.ToolsPath);
+                Assert.Equal(@"C:\", t.ToolsPath);
 
                 t = new Toolset("x", @"C:\foo", new ProjectCollection(), null);
-                Assert.AreEqual(@"C:\foo", t.ToolsPath);
+                Assert.Equal(@"C:\foo", t.ToolsPath);
                 t = new Toolset("x", @"C:\foo\", new ProjectCollection(), null);
-                Assert.AreEqual(@"C:\foo", t.ToolsPath);
+                Assert.Equal(@"C:\foo", t.ToolsPath);
                 t = new Toolset("x", @"C:\foo\\", new ProjectCollection(), null);
-                Assert.AreEqual(@"C:\foo\", t.ToolsPath); // trim at most one slash
+                Assert.Equal(@"C:\foo\", t.ToolsPath); // trim at most one slash
 
                 t = new Toolset("x", @"\\foo\share", new ProjectCollection(), null);
-                Assert.AreEqual(@"\\foo\share", t.ToolsPath);
+                Assert.Equal(@"\\foo\share", t.ToolsPath);
                 t = new Toolset("x", @"\\foo\share\", new ProjectCollection(), null);
-                Assert.AreEqual(@"\\foo\share", t.ToolsPath);
+                Assert.Equal(@"\\foo\share", t.ToolsPath);
                 t = new Toolset("x", @"\\foo\share\\", new ProjectCollection(), null);
-                Assert.AreEqual(@"\\foo\share\", t.ToolsPath); // trim at most one slash
+                Assert.Equal(@"\\foo\share\", t.ToolsPath); // trim at most one slash
             }
             else
             {
                 t = new Toolset("x", "/", new ProjectCollection(), null);
-                Assert.AreEqual("/", t.ToolsPath);
+                Assert.Equal("/", t.ToolsPath);
 
                 t = new Toolset("x", "/foo", new ProjectCollection(), null);
-                Assert.AreEqual("/foo", t.ToolsPath);
+                Assert.Equal("/foo", t.ToolsPath);
                 t = new Toolset("x", "/foo/", new ProjectCollection(), null);
-                Assert.AreEqual(@"/foo", t.ToolsPath);
+                Assert.Equal(@"/foo", t.ToolsPath);
                 t = new Toolset("x", "/foo//", new ProjectCollection(), null);
-                Assert.AreEqual("/foo/", t.ToolsPath); // trim at most one slash
+                Assert.Equal("/foo/", t.ToolsPath); // trim at most one slash
 
                 t = new Toolset("x", @"\\foo\share", new ProjectCollection(), null);
-                Assert.AreEqual(@"\\foo\share", t.ToolsPath);
+                Assert.Equal(@"\\foo\share", t.ToolsPath);
                 t = new Toolset("x", @"\\foo\share/", new ProjectCollection(), null);
-                Assert.AreEqual(@"\\foo\share", t.ToolsPath);
+                Assert.Equal(@"\\foo\share", t.ToolsPath);
                 t = new Toolset("x", @"\\foo\share//", new ProjectCollection(), null);
-                Assert.AreEqual(@"\\foo\share/", t.ToolsPath); // trim at most one slash
-            }
-        }
-
-        [Test]
-=======
-            t = new Toolset("x", "C:", new ProjectCollection(), null);
-            Assert.Equal(@"C:", t.ToolsPath);
-            t = new Toolset("x", @"C:\", new ProjectCollection(), null);
-            Assert.Equal(@"C:\", t.ToolsPath);
-            t = new Toolset("x", @"C:\\", new ProjectCollection(), null);
-            Assert.Equal(@"C:\", t.ToolsPath);
-
-            t = new Toolset("x", @"C:\foo", new ProjectCollection(), null);
-            Assert.Equal(@"C:\foo", t.ToolsPath);
-            t = new Toolset("x", @"C:\foo\", new ProjectCollection(), null);
-            Assert.Equal(@"C:\foo", t.ToolsPath);
-            t = new Toolset("x", @"C:\foo\\", new ProjectCollection(), null);
-            Assert.Equal(@"C:\foo\", t.ToolsPath); // trim at most one slash
-
-            t = new Toolset("x", @"\\foo\share", new ProjectCollection(), null);
-            Assert.Equal(@"\\foo\share", t.ToolsPath);
-            t = new Toolset("x", @"\\foo\share\", new ProjectCollection(), null);
-            Assert.Equal(@"\\foo\share", t.ToolsPath);
-            t = new Toolset("x", @"\\foo\share\\", new ProjectCollection(), null);
-            Assert.Equal(@"\\foo\share\", t.ToolsPath); // trim at most one slash
-        }
-
-        [Fact]
->>>>>>> 3f8a403e
+                Assert.Equal(@"\\foo\share/", t.ToolsPath); // trim at most one slash
+            }
+        }
+
+        [Fact]
         public void ValidateToolsetTranslation()
         {
             PropertyDictionary<ProjectPropertyInstance> buildProperties = new PropertyDictionary<ProjectPropertyInstance>();
@@ -218,11 +161,7 @@
             Assert.Equal(t.DefaultOverrideToolsVersion, t2.DefaultOverrideToolsVersion);
         }
 
-<<<<<<< HEAD
-        [Test]
-=======
-        [Fact]
->>>>>>> 3f8a403e
+        [Fact]
         public void TestDefaultSubToolset()
         {
             Toolset t = GetFakeToolset(null /* no global properties */);
@@ -231,51 +170,30 @@
             Assert.Equal("v13.0", t.DefaultSubToolsetVersion);
         }
 
-<<<<<<< HEAD
-        [Test]
-        [Ignore]
-=======
         [Fact(Skip = "Ignored in MSTest")]
->>>>>>> 3f8a403e
+
         // Ignore: This scenario is broken in Roslyn
         public void TestDefaultSubToolsetFor40()
         {
             Toolset t = ProjectCollection.GlobalProjectCollection.GetToolset("4.0");
 
-<<<<<<< HEAD
             if (t != null)
             {
                 if (Toolset.Dev10IsInstalled)
                 {
                     // If Dev10 is installed, the default sub-toolset = no sub-toolset
-                    Assert.AreEqual(Constants.Dev10SubToolsetValue, t.DefaultSubToolsetVersion);
+                    Assert.Equal(Constants.Dev10SubToolsetValue, t.DefaultSubToolsetVersion);
                 }
                 else
                 {
                     // Otherwise, it's the highest one numerically.  Since by definition if Dev10 isn't 
                     // installed and subtoolsets exists we must be at least Dev11, it should be "11.0" 
-                    Assert.AreEqual("11.0", t.DefaultSubToolsetVersion);
-                }
-            }
-        }
-
-        [Test]
-=======
-            if (Toolset.Dev10IsInstalled)
-            {
-                // If Dev10 is installed, the default sub-toolset = no sub-toolset
-                Assert.Equal(Constants.Dev10SubToolsetValue, t.DefaultSubToolsetVersion);
-            }
-            else
-            {
-                // Otherwise, it's the highest one numerically.  Since by definition if Dev10 isn't 
-                // installed and subtoolsets exists we must be at least Dev11, it should be "11.0" 
-                Assert.Equal("11.0", t.DefaultSubToolsetVersion);
-            }
-        }
-
-        [Fact]
->>>>>>> 3f8a403e
+                    Assert.Equal("11.0", t.DefaultSubToolsetVersion);
+                }
+            }
+        }
+
+        [Fact]
         public void TestDefaultWhenNoSubToolset()
         {
             string originalVisualStudioVersion = Environment.GetEnvironmentVariable("VisualStudioVersion");
@@ -304,16 +222,12 @@
             }
         }
 
-<<<<<<< HEAD
-        [Test]
-=======
-        [Fact]
->>>>>>> 3f8a403e
+        [Fact]
         public void TestGenerateSubToolsetVersionWhenNoSubToolset()
         {
             if (NativeMethodsShared.IsUnixLike)
             {
-                Assert.Ignore("TODO: Under Unix this test throws. Investigate");
+                return; // "TODO: Under Unix this test throws. Investigate"
             }
 
             string originalVisualStudioVersion = Environment.GetEnvironmentVariable("VisualStudioVersion");
@@ -344,11 +258,7 @@
             }
         }
 
-<<<<<<< HEAD
-        [Test]
-=======
-        [Fact]
->>>>>>> 3f8a403e
+        [Fact]
         public void TestNoSubToolset_GlobalPropertyOverrides()
         {
             string originalVisualStudioVersion = Environment.GetEnvironmentVariable("VisualStudioVersion");
@@ -373,11 +283,7 @@
             }
         }
 
-<<<<<<< HEAD
-        [Test]
-=======
-        [Fact]
->>>>>>> 3f8a403e
+        [Fact]
         public void TestNoSubToolset_EnvironmentOverrides()
         {
             string originalVisualStudioVersion = Environment.GetEnvironmentVariable("VisualStudioVersion");
@@ -399,11 +305,7 @@
             }
         }
 
-<<<<<<< HEAD
-        [Test]
-=======
-        [Fact]
->>>>>>> 3f8a403e
+        [Fact]
         public void TestNoSubToolset_ExplicitlyPassedGlobalPropertyOverrides()
         {
             string originalVisualStudioVersion = Environment.GetEnvironmentVariable("VisualStudioVersion");
@@ -428,11 +330,7 @@
             }
         }
 
-<<<<<<< HEAD
-        [Test]
-=======
-        [Fact]
->>>>>>> 3f8a403e
+        [Fact]
         public void TestNoSubToolset_ExplicitlyPassedGlobalPropertyWins()
         {
             string originalVisualStudioVersion = Environment.GetEnvironmentVariable("VisualStudioVersion");
@@ -460,11 +358,7 @@
             }
         }
 
-<<<<<<< HEAD
-        [Test]
-=======
-        [Fact]
->>>>>>> 3f8a403e
+        [Fact]
         public void TestGenerateSubToolsetVersion_GlobalPropertyOverrides()
         {
             string originalVisualStudioVersion = Environment.GetEnvironmentVariable("VisualStudioVersion");
@@ -486,11 +380,7 @@
             }
         }
 
-<<<<<<< HEAD
-        [Test]
-=======
-        [Fact]
->>>>>>> 3f8a403e
+        [Fact]
         public void TestGenerateSubToolsetVersion_EnvironmentOverrides()
         {
             string originalVisualStudioVersion = Environment.GetEnvironmentVariable("VisualStudioVersion");
@@ -509,11 +399,7 @@
             }
         }
 
-<<<<<<< HEAD
-        [Test]
-=======
-        [Fact]
->>>>>>> 3f8a403e
+        [Fact]
         public void TestGenerateSubToolsetVersion_ExplicitlyPassedGlobalPropertyOverrides()
         {
             string originalVisualStudioVersion = Environment.GetEnvironmentVariable("VisualStudioVersion");
@@ -535,11 +421,7 @@
             }
         }
 
-<<<<<<< HEAD
-        [Test]
-=======
-        [Fact]
->>>>>>> 3f8a403e
+        [Fact]
         public void TestGenerateSubToolsetVersion_SolutionVersionOverrides()
         {
             string originalVisualStudioVersion = Environment.GetEnvironmentVariable("VisualStudioVersion");
@@ -564,11 +446,7 @@
             }
         }
 
-<<<<<<< HEAD
-        [Test]
-=======
-        [Fact]
->>>>>>> 3f8a403e
+        [Fact]
         public void TestGenerateSubToolsetVersion_ExplicitlyPassedGlobalPropertyWins()
         {
             string originalVisualStudioVersion = Environment.GetEnvironmentVariable("VisualStudioVersion");
@@ -596,11 +474,7 @@
             }
         }
 
-<<<<<<< HEAD
-        [Test]
-=======
-        [Fact]
->>>>>>> 3f8a403e
+        [Fact]
         public void TestGetPropertyFromSubToolset()
         {
             Toolset t = GetFakeToolset(null);
