--- conflicted
+++ resolved
@@ -9,32 +9,19 @@
 using Microsoft.Build.Construction;
 using Microsoft.Build.Evaluation;
 using Microsoft.Build.Execution;
-<<<<<<< HEAD
-
-using NUnit.Framework;
-=======
 using Xunit;
->>>>>>> 2e935d82
 
 namespace Microsoft.Build.UnitTests.OM.Instance
 {
     /// <summary>
     /// Tests for ProjectPropertyInstance public members
     /// </summary>
-<<<<<<< HEAD
-    [TestFixture]
-=======
->>>>>>> 2e935d82
     public class ProjectPropertyInstance_Tests
     {
         /// <summary>
         /// Get name and value
         /// </summary>
-<<<<<<< HEAD
-        [Test]
-=======
         [Fact]
->>>>>>> 2e935d82
         public void Accessors()
         {
             ProjectPropertyInstance property = GetPropertyInstance();
@@ -46,11 +33,7 @@
         /// <summary>
         /// Set value
         /// </summary>
-<<<<<<< HEAD
-        [Test]
-=======
         [Fact]
->>>>>>> 2e935d82
         public void SetValue()
         {
             ProjectPropertyInstance property = GetPropertyInstance();
@@ -61,11 +44,7 @@
         /// <summary>
         /// Set value
         /// </summary>
-<<<<<<< HEAD
-        [Test]
-=======
         [Fact]
->>>>>>> 2e935d82
         public void SetValue_Escaped()
         {
             ProjectPropertyInstance property = GetPropertyInstance();
@@ -76,11 +55,7 @@
         /// <summary>
         /// Set empty value
         /// </summary>
-<<<<<<< HEAD
-        [Test]
-=======
         [Fact]
->>>>>>> 2e935d82
         public void SetEmptyValue()
         {
             ProjectPropertyInstance property = GetPropertyInstance();
@@ -91,12 +66,7 @@
         /// <summary>
         /// Set invalid null value
         /// </summary>
-<<<<<<< HEAD
-        [Test]
-        [ExpectedException(typeof(ArgumentNullException))]
-=======
         [Fact]
->>>>>>> 2e935d82
         public void SetInvalidNullValue()
         {
             Assert.Throws<ArgumentNullException>(() =>
@@ -109,11 +79,7 @@
         /// <summary>
         /// Immutable getter
         /// </summary>
-<<<<<<< HEAD
-        [Test]
-=======
         [Fact]
->>>>>>> 2e935d82
         public void ImmutableGetterFalse()
         {
             ProjectPropertyInstance property = GetPropertyInstance();
@@ -123,11 +89,7 @@
         /// <summary>
         /// Immutable getter true
         /// </summary>
-<<<<<<< HEAD
-        [Test]
-=======
         [Fact]
->>>>>>> 2e935d82
         public void ImmutableGetterTrue()
         {
             var project = new Project();
