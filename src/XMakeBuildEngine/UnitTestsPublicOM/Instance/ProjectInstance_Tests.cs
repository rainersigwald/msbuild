--- conflicted
+++ resolved
@@ -1,8 +1,4 @@
-<<<<<<< HEAD
-﻿// Copyright (c) Microsoft. All rights reserved.
-=======
 // Copyright (c) Microsoft. All rights reserved.
->>>>>>> 6b736604
 // Licensed under the MIT license. See LICENSE file in the project root for full license information.
 //-----------------------------------------------------------------------
 // </copyright>
@@ -840,16 +836,12 @@
             var instance = protoInstance.DeepCopy(true /* immutable */);
 
             Helpers.VerifyAssertThrowsInvalidOperation(delegate () { instance.GetProperty("g").EvaluatedValue = "v2"; });
-<<<<<<< HEAD
             Helpers.VerifyAssertThrowsInvalidOperation(
                 delegate
-                    {
-                        instance.GetProperty(NativeMethodsShared.IsWindows ? "username" : "USER").EvaluatedValue =
-                            "someone_else_here";
-                    });
-=======
-            Helpers.VerifyAssertThrowsInvalidOperation(delegate () { instance.GetProperty("username").EvaluatedValue = "someone_else_here"; });
->>>>>>> 6b736604
+                {
+                    instance.GetProperty(NativeMethodsShared.IsWindows ? "username" : "USER").EvaluatedValue =
+                        "someone_else_here";
+                });
             Helpers.VerifyAssertThrowsInvalidOperation(delegate () { Helpers.GetFirst(instance.Properties).EvaluatedValue = "v2"; });
             Helpers.VerifyAssertThrowsInvalidOperation(delegate () { Helpers.GetFirst(instance.Items).EvaluatedInclude = "new"; });
         }
@@ -867,16 +859,12 @@
             Assert.IsTrue(Object.ReferenceEquals(protoInstance, instance));
 
             Helpers.VerifyAssertThrowsInvalidOperation(delegate () { instance.GetProperty("g").EvaluatedValue = "v2"; });
-<<<<<<< HEAD
             Helpers.VerifyAssertThrowsInvalidOperation(
                 delegate
-                    {
-                        instance.GetProperty(NativeMethodsShared.IsWindows ? "username" : "USER").EvaluatedValue =
-                            "someone_else_here";
-                    });
-=======
-            Helpers.VerifyAssertThrowsInvalidOperation(delegate () { instance.GetProperty("username").EvaluatedValue = "someone_else_here"; });
->>>>>>> 6b736604
+                {
+                    instance.GetProperty(NativeMethodsShared.IsWindows ? "username" : "USER").EvaluatedValue =
+                        "someone_else_here";
+                });
             Helpers.VerifyAssertThrowsInvalidOperation(delegate () { Helpers.GetFirst(instance.Properties).EvaluatedValue = "v2"; });
             Helpers.VerifyAssertThrowsInvalidOperation(delegate () { Helpers.GetFirst(instance.Items).EvaluatedInclude = "new"; });
         }
@@ -891,16 +879,12 @@
             var instance = protoInstance.DeepCopy(true /* immutable */);
 
             Helpers.VerifyAssertThrowsInvalidOperation(delegate () { instance.GetProperty("g").EvaluatedValue = "v2"; });
-<<<<<<< HEAD
             Helpers.VerifyAssertThrowsInvalidOperation(
                 delegate
-                    {
-                        instance.GetProperty(NativeMethodsShared.IsWindows ? "username" : "USER").EvaluatedValue =
-                            "someone_else_here";
-                    });
-=======
-            Helpers.VerifyAssertThrowsInvalidOperation(delegate () { instance.GetProperty("username").EvaluatedValue = "someone_else_here"; });
->>>>>>> 6b736604
+                {
+                    instance.GetProperty(NativeMethodsShared.IsWindows ? "username" : "USER").EvaluatedValue =
+                        "someone_else_here";
+                });
             Helpers.VerifyAssertThrowsInvalidOperation(delegate () { Helpers.GetFirst(instance.Properties).EvaluatedValue = "v2"; });
             Helpers.VerifyAssertThrowsInvalidOperation(delegate () { Helpers.GetFirst(instance.Items).EvaluatedInclude = "new"; });
         }
