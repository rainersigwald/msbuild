--- conflicted
+++ resolved
@@ -29,9 +29,6 @@
   
   <Import Project="$(MicroBuildDir)\MicroBuild.Core.targets" Condition="Exists('$(MicroBuildDir)\MicroBuild.Core.targets')" />
   
-  <!-- nuget targets -->
-  <Import Condition="Exists('$(ToolsDir)\packageresolve.targets')" Project="$(ToolsDir)\packageresolve.targets" />
-
   <!-- Use NuSpec.ReferenceGenerator to create / update the .NET Core dependencies of the packages -->
   <Import Condition="'$(NetCoreBuild)'=='true' and Exists('$(NuSpecReferenceGeneratorDir)\NuSpec.ReferenceGenerator.targets')"  Project="$(NuSpecReferenceGeneratorDir)\NuSpec.ReferenceGenerator.targets"/>
 
@@ -67,19 +64,8 @@
     <RestorePackagesSemaphore>$(PackagesDir)$(MSBuildProjectFile).package.restored</RestorePackagesSemaphore>
   </PropertyGroup>
 
-<<<<<<< HEAD
   <PropertyGroup Condition="'$(NetCoreBuild)' == 'true'">
     <NuGetTargetMoniker>.NETStandard,Version=v1.3</NuGetTargetMoniker>
   </PropertyGroup>
-=======
-  <Target Name="RestorePackages"
-          BeforeTargets="ResolveNuGetPackages"
-          Inputs="$(PackagesConfig)"
-          Outputs="$(RestorePackagesSemaphore)"
-          Condition="'$(RestorePackages)' == 'true'">
-    <Exec Command="$(NugetRestoreCommand) &quot;$(PackagesConfig)&quot;" StandardOutputImportance="Low" />
-    <Touch Files="$(RestorePackagesSemaphore)" AlwaysCreate="true" />
-  </Target>
->>>>>>> 11cc0719
 
 </Project>