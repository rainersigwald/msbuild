--- conflicted
+++ resolved
@@ -174,13 +174,8 @@
 
                 ErrorUtilities.VerifyThrow(hr == NativeMethodsShared.S_OK, "CreateAssemblyCache failed, hr {0}", hr);
 
-<<<<<<< HEAD
                 ASSEMBLY_INFO assemblyInfo = new ASSEMBLY_INFO();
-                assemblyInfo.cbAssemblyInfo = (uint)Marshal.SizeOf(typeof(ASSEMBLY_INFO));
-=======
-            ASSEMBLY_INFO assemblyInfo = new ASSEMBLY_INFO();
-            assemblyInfo.cbAssemblyInfo = (uint)Marshal.SizeOf<ASSEMBLY_INFO>();
->>>>>>> 41c51190
+                assemblyInfo.cbAssemblyInfo = (uint)Marshal.SizeOf<ASSEMBLY_INFO>();
 
                 assemblyCache.QueryAssemblyInfo(0, strongName, ref assemblyInfo);
 
