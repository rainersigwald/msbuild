--- conflicted
+++ resolved
@@ -2,12 +2,8 @@
 // Licensed under the MIT license. See LICENSE file in the project root for full license information.
 
 using System.Reflection;
-<<<<<<< HEAD
-=======
 using System.Resources;
 using System.Security;
-using System.Security.Permissions;
->>>>>>> 11cc0719
 using System.Runtime.InteropServices;
 using System.Runtime.CompilerServices;
 
