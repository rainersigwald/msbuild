--- conflicted
+++ resolved
@@ -57,11 +57,7 @@
         /// <param name="filename">The file name.</param>
         internal DependencyFile(string filename)
         {
-<<<<<<< HEAD
-            _filename = FileUtilities.FixFilePath(filename);
-=======
-            this.filename = filename;
->>>>>>> a4e0dd5f
+            this.filename = FileUtilities.FixFilePath(filename);
 
             if (File.Exists(FileName))
             {
