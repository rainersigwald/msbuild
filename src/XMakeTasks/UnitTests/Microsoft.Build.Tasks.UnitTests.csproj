--- conflicted
+++ resolved
@@ -64,18 +64,11 @@
     <Compile Include="GenerateBindingRedirects_Tests.cs" />
     <Compile Include="GenerateResource_Tests.cs" />
     <Compile Include="GetReferencePaths_Tests.cs" />
-<<<<<<< HEAD
+    <Compile Include="DirectoryBuildProjectImportTestBase.cs" />
+    <Compile Include="DirectoryBuildTargetsImportTests.cs" />
     <Compile Include="ManifestWriter_Tests.cs" />
     <Compile Include="MakeDir_Tests.cs" />
-=======
-    <Compile Include="GetSDKReference_Tests.cs" />
-    <Compile Include="DirectoryBuildProjectImportTestBase.cs" />
-    <Compile Include="DirectoryBuildTargetsImportTests.cs" />
-    <Compile Include="LC_Tests.cs" />
-    <Compile Include="MakeDir_Tests.cs" />
-    <Compile Include="ManifestWriter_Tests.cs" />
     <Compile Include="DirectoryBuildPropsImportTests.cs" />
->>>>>>> da283a7b
     <Compile Include="MockFaultInjectionHelper.cs" />
     <Compile Include="MockUnmanagedMemoryHelper.cs" />
     <Compile Include="Move_Tests.cs" />
