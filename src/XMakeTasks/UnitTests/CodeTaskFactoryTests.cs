--- conflicted
+++ resolved
@@ -1,11 +1,7 @@
-﻿// Copyright (c) Microsoft. All rights reserved.
+// Copyright (c) Microsoft. All rights reserved.
 // Licensed under the MIT license. See LICENSE file in the project root for full license information.
 
-<<<<<<< HEAD
-using NUnit.Framework;
-=======
 using Microsoft.Build.Evaluation;
->>>>>>> 3f8a403e
 using System.IO;
 using System;
 using Microsoft.Build.Utilities;
@@ -15,20 +11,12 @@
 
 namespace Microsoft.Build.UnitTests
 {
-<<<<<<< HEAD
-    [TestFixture]
-=======
->>>>>>> 3f8a403e
     sealed public class CodeTaskFactoryTests
     {
         /// <summary>
         /// Test the simple case where we have a string parameter and we want to log that.
         /// </summary>
-<<<<<<< HEAD
-        [Test]
-=======
-        [Fact]
->>>>>>> 3f8a403e
+        [Fact]
         public void BuildTaskSimpleCodeFactory()
         {
             string projectFileContents = @"
@@ -58,11 +46,7 @@
         /// Microsoft.Build.Tasks.v4.0.dll is expected to NOT be in MSBuildToolsPath, that 
         /// we will redirect under the covers to use the current tasks instead.
         /// </summary>
-<<<<<<< HEAD
-        [Test]
-=======
-        [Fact]
->>>>>>> 3f8a403e
+        [Fact]
         public void BuildTaskSimpleCodeFactory_RedirectFrom4()
         {
             string projectFileContents = @"
@@ -93,12 +77,7 @@
         /// Microsoft.Build.Tasks.v12.0.dll is expected to NOT be in MSBuildToolsPath, that 
         /// we will redirect under the covers to use the current tasks instead.
         /// </summary>
-<<<<<<< HEAD
-        [Test]
-        [Ignore] // Doesn't make sense while we continue to (temporarily) install Tasks.v12.0
-=======
         [Fact(Skip = "Ignored in MSTest")]
->>>>>>> 3f8a403e
         public void BuildTaskSimpleCodeFactory_RedirectFrom12()
         {
             string projectFileContents = @"
@@ -130,12 +109,7 @@
         /// being in MSBuildToolsPath anymore, that this does NOT affect full fusion AssemblyNames -- 
         /// it's picked up from the GAC, where it is anyway, so there's no need to redirect. 
         /// </summary>
-<<<<<<< HEAD
-        [Test]
-        [Ignore("FEATURE: LEGACY TASKS")]
-=======
-        [Fact]
->>>>>>> 3f8a403e
+        [Fact(Skip = "FEATURE: LEGACY TASKS")]
         public void BuildTaskSimpleCodeFactory_NoAssemblyNameRedirect()
         {
             string projectFileContents = @"
@@ -163,11 +137,7 @@
         /// <summary>
         /// Test the simple case where we have a string parameter and we want to log that.
         /// </summary>
-<<<<<<< HEAD
-        [Test]
-=======
-        [Fact]
->>>>>>> 3f8a403e
+        [Fact]
         public void VerifyRequiredAttribute()
         {
             string projectFileContents = @"
@@ -194,11 +164,7 @@
         /// <summary>
         /// Verify we get an error if a runtime exception is logged
         /// </summary>
-<<<<<<< HEAD
-        [Test]
-=======
-        [Fact]
->>>>>>> 3f8a403e
+        [Fact]
         public void RuntimeException()
         {
             string projectFileContents = @"
@@ -226,11 +192,7 @@
         /// <summary>
         /// Verify we get an error if a the languages attribute is set but it is empty
         /// </summary>
-<<<<<<< HEAD
-        [Test]
-=======
-        [Fact]
->>>>>>> 3f8a403e
+        [Fact]
         public void EmptyLanguage()
         {
             string projectFileContents = @"
@@ -259,11 +221,7 @@
         /// <summary>
         /// Verify we get an error if a the Type attribute is set but it is empty
         /// </summary>
-<<<<<<< HEAD
-        [Test]
-=======
-        [Fact]
->>>>>>> 3f8a403e
+        [Fact]
         public void EmptyType()
         {
             string projectFileContents = @"
@@ -291,11 +249,7 @@
         /// <summary>
         /// Verify we get an error if a the source attribute is set but it is empty
         /// </summary>
-<<<<<<< HEAD
-        [Test]
-=======
-        [Fact]
->>>>>>> 3f8a403e
+        [Fact]
         public void EmptySource()
         {
             string projectFileContents = @"
@@ -323,11 +277,7 @@
         /// <summary>
         /// Verify we get an error if a reference is missing an include attribute is set but it is empty
         /// </summary>
-<<<<<<< HEAD
-        [Test]
-=======
-        [Fact]
->>>>>>> 3f8a403e
+        [Fact]
         public void EmptyReferenceInclude()
         {
             string projectFileContents = @"
@@ -356,11 +306,7 @@
         /// <summary>
         /// Verify we get an error if a Using statement is missing an namespace attribute is set but it is empty
         /// </summary>
-<<<<<<< HEAD
-        [Test]
-=======
-        [Fact]
->>>>>>> 3f8a403e
+        [Fact]
         public void EmptyUsingNamespace()
         {
             string projectFileContents = @"
@@ -389,11 +335,7 @@
         /// <summary>
         /// Verify we get pass even if the reference is not a full path
         /// </summary>
-<<<<<<< HEAD
-        [Test]
-=======
-        [Fact]
->>>>>>> 3f8a403e
+        [Fact]
         public void ReferenceNotPath()
         {
             string projectFileContents = @"
@@ -421,11 +363,7 @@
         /// <summary>
         /// Verify we get an error a reference has strange chars
         /// </summary>
-<<<<<<< HEAD
-        [Test]
-=======
-        [Fact]
->>>>>>> 3f8a403e
+        [Fact]
         public void ReferenceInvalidChars()
         {
             string projectFileContents = @"
@@ -454,11 +392,7 @@
         /// <summary>
         /// Verify we get an error if a using has invalid chars
         /// </summary>
-<<<<<<< HEAD
-        [Test]
-=======
-        [Fact]
->>>>>>> 3f8a403e
+        [Fact]
         public void UsingInvalidChars()
         {
             string projectFileContents = @"
@@ -486,11 +420,7 @@
         /// <summary>
         /// Verify we get an error if the sources points to an invalid file
         /// </summary>
-<<<<<<< HEAD
-        [Test]
-=======
-        [Fact]
->>>>>>> 3f8a403e
+        [Fact]
         public void SourcesInvalidFile()
         {
             string tempFileName = "Moose_" + Guid.NewGuid().ToString() + ".cs";
@@ -519,11 +449,7 @@
         /// <summary>
         /// Verify we get an error if a the the code element is missing
         /// </summary>
-<<<<<<< HEAD
-        [Test]
-=======
-        [Fact]
->>>>>>> 3f8a403e
+        [Fact]
         public void MissingCodeElement()
         {
             string projectFileContents = @"
@@ -547,11 +473,7 @@
         /// <summary>
         /// Test the case where we have adding a using statement
         /// </summary>
-<<<<<<< HEAD
-        [Test]
-=======
-        [Fact]
->>>>>>> 3f8a403e
+        [Fact]
         public void BuildTaskSimpleCodeFactoryTestExtraUsing()
         {
             string projectFileContents = @"
@@ -581,11 +503,7 @@
         /// <summary>
         /// Verify setting the output tag on the parameter causes it to be an output from the perspective of the targets
         /// </summary>
-<<<<<<< HEAD
-        [Test]
-=======
-        [Fact]
->>>>>>> 3f8a403e
+        [Fact]
         public void BuildTaskDateCodeFactory()
         {
             string projectFileContents = @"
@@ -617,11 +535,7 @@
         /// <summary>
         /// Verify that the vb language works and that creating the execute method also works
         /// </summary>
-<<<<<<< HEAD
-        [Test]
-=======
-        [Fact]
->>>>>>> 3f8a403e
+        [Fact]
         public void MethodImplmentationVB()
         {
             string projectFileContents = @"
@@ -653,11 +567,7 @@
         /// <summary>
         /// Verify that System does not need to be passed in as a extra reference when targeting vb
         /// </summary>
-<<<<<<< HEAD
-        [Test]
-=======
-        [Fact]
->>>>>>> 3f8a403e
+        [Fact]
         public void BuildTaskSimpleCodeFactoryTestSystemVB()
         {
             string projectFileContents = @"
@@ -686,11 +596,7 @@
         /// <summary>
         /// Verify that System does not need to be passed in as a extra reference when targeting c#
         /// </summary>
-<<<<<<< HEAD
-        [Test]
-=======
-        [Fact]
->>>>>>> 3f8a403e
+        [Fact]
         public void BuildTaskSimpleCodeFactoryTestSystemCS()
         {
             string projectFileContents = @"
@@ -719,11 +625,7 @@
         /// Make sure we can pass in extra references than the automatic ones. For example the c# compiler does not pass in 
         /// system.dll. So lets test that case
         /// </summary>
-<<<<<<< HEAD
-        [Test]
-=======
-        [Fact]
->>>>>>> 3f8a403e
+        [Fact]
         public void BuildTaskSimpleCodeFactoryTestExtraReferenceCS()
         {
             string netFrameworkDirectory = ToolLocationHelper.GetPathToDotNetFrameworkReferenceAssemblies(TargetDotNetFrameworkVersion.Version45);
@@ -768,11 +670,7 @@
         /// <summary>
         /// jscript .net works
         /// </summary>
-<<<<<<< HEAD
-        [Test]
-=======
-        [Fact]
->>>>>>> 3f8a403e
+        [Fact]
         public void MethodImplementationJScriptNet()
         {
             if (!CodeDomProvider.IsDefinedLanguage("js"))
@@ -811,11 +709,7 @@
         /// <summary>
         /// Verify we can set a code type of Method which expects us to override the execute method entirely.
         /// </summary>
-<<<<<<< HEAD
-        [Test]
-=======
-        [Fact]
->>>>>>> 3f8a403e
+        [Fact]
         public void MethodImplementation()
         {
             string projectFileContents = @"
@@ -848,11 +742,7 @@
         /// <summary>
         /// Verify we can set the type to Class and this expects an entire class to be entered into the code tag
         /// </summary>
-<<<<<<< HEAD
-        [Test]
-=======
-        [Fact]
->>>>>>> 3f8a403e
+        [Fact]
         public void ClassImplementationTest()
         {
             string projectFileContents = @"
@@ -918,11 +808,7 @@
         /// <summary>
         /// Verify we can set the type to Class and this expects an entire class to be entered into the code tag
         /// </summary>
-<<<<<<< HEAD
-        [Test]
-=======
-        [Fact]
->>>>>>> 3f8a403e
+        [Fact]
         public void ClassImplementationTestDoesNotInheritFromITask()
         {
             string projectFileContents = @"
@@ -980,11 +866,7 @@
         /// <summary>
         /// Verify we get an error if a the Type attribute is set but it is empty
         /// </summary>
-<<<<<<< HEAD
-        [Test]
-=======
-        [Fact]
->>>>>>> 3f8a403e
+        [Fact]
         public void MultipleCodeElements()
         {
             string projectFileContents = @"
@@ -1015,11 +897,7 @@
         /// <summary>
         /// Verify we get an error if a the Type attribute is set but it is empty
         /// </summary>
-<<<<<<< HEAD
-        [Test]
-=======
-        [Fact]
->>>>>>> 3f8a403e
+        [Fact]
         public void ReferenceNestedInCode()
         {
             string projectFileContents = @"
@@ -1052,11 +930,7 @@
         /// <summary>
         /// Verify we get an error if there is an unknown element in the task tag
         /// </summary>
-<<<<<<< HEAD
-        [Test]
-=======
-        [Fact]
->>>>>>> 3f8a403e
+        [Fact]
         public void UnknownElementInTask()
         {
             string projectFileContents = @"
@@ -1085,11 +959,7 @@
         /// <summary>
         /// Verify we can set a source file location and this will be read in and used.
         /// </summary>
-<<<<<<< HEAD
-        [Test]
-=======
-        [Fact]
->>>>>>> 3f8a403e
+        [Fact]
         public void ClassSourcesTest()
         {
             string sourceFileContent = @"
