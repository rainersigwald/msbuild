--- conflicted
+++ resolved
@@ -453,50 +453,8 @@
         {
             lock (_locker)
             {
-<<<<<<< HEAD
-                if (Traits.Instance.EscapeHatches.AlwaysDoImmutableFilesUpToDateCheck)
-                {
-                    LinkedList<ProjectRootElement> oldStrongCache = _strongCache;
-                    _weakCache = new WeakValueDictionary<string, ProjectRootElement>(StringComparer.OrdinalIgnoreCase);
-                    _strongCache = new LinkedList<ProjectRootElement>();
-
-                    foreach (ProjectRootElement projectRootElement in oldStrongCache)
-                    {
-                        RaiseProjectRootElementRemovedFromStrongCache(projectRootElement);
-                    }
-                }
-                else
-                {
-                    // Manually iterate through LinkedList so we can remove items during this iteration
-                    for (var listNode = _strongCache.First; listNode != null;)
-                    {
-                        var nextNode = listNode.Next;
-
-                        ProjectRootElement projectRootElement = listNode.Value;
-                        // Do not remove cache of files from immutable locations.
-                        // Those are mostly SDK project files and will be most probably needed in next builds.
-                        if (!FileClassifier.Shared.IsNonModifiable(projectRootElement.FullPath))
-                        {
-                            _weakCache.Remove(projectRootElement.FullPath);
-                            _strongCache.Remove(listNode);
-                            RaiseProjectRootElementRemovedFromStrongCache(projectRootElement);
-                        }
-
-                        listNode = nextNode;
-                    }
-
-                    // From weak list remove all which is not in strong list anymore
-                    IList<string> toBeRemovedFromWeakRefs = _weakCache.Keys.Except(_strongCache.Select(i => i.FullPath)).ToList();
-                    foreach (string victim in toBeRemovedFromWeakRefs)
-                    {
-                        _weakCache.Remove(victim);
-                    }
-                    _weakCache.Scavenge();
-                }
-=======
                 _weakCache = new WeakValueDictionary<string, ProjectRootElement>(StringComparer.OrdinalIgnoreCase);
                 _strongCache = new LinkedList<ProjectRootElement>();
->>>>>>> a6590dbc
             }
         }
 
@@ -538,14 +496,6 @@
                         if (kvp.Value.IsExplicitlyLoaded)
                         {
                             _strongCache.AddFirst(kvp.Value);
-                        }
-                        else
-                        {
-<<<<<<< HEAD
-                            RaiseProjectRootElementRemovedFromStrongCache(kvp.Value);
-=======
-                            _strongCache.Remove(rootElement);
->>>>>>> a6590dbc
                         }
                     }
                 }
