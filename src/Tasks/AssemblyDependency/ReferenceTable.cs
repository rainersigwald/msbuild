﻿// Copyright (c) Microsoft. All rights reserved.
// Licensed under the MIT license. See LICENSE file in the project root for full license information.

using System;
using System.Collections;
using System.Collections.Concurrent;
using System.Collections.Generic;
using System.Globalization;
using System.IO;
using System.Linq;
using System.Reflection;
using System.Runtime.Versioning;

using Microsoft.Build.Framework;
using Microsoft.Build.Shared;
using Microsoft.Build.Tasks.AssemblyDependency;
using Microsoft.Build.Utilities;
#if (!STANDALONEBUILD)
using Microsoft.Internal.Performance;
#endif
using FrameworkNameVersioning = System.Runtime.Versioning.FrameworkName;
using SystemProcessorArchitecture = System.Reflection.ProcessorArchitecture;

namespace Microsoft.Build.Tasks
{
    /// <summary>
    /// A table of references.
    /// </summary>
    internal sealed class ReferenceTable
    {
        /// <summary>version 4.0</summary>
        private static readonly Version s_targetFrameworkVersion_40 = new Version("4.0");

        /// <summary>
        /// A mapping of a framework identifier to the most current redist list on the system based on the target framework identifier on the moniker.
        /// This is used to determine if an assembly is in a redist list for the framework targeted by the moniker.
        /// </summary>
        private static readonly Dictionary<string, Tuple<RedistList, string>> s_monikerToHighestRedistList = new Dictionary<string, Tuple<RedistList, string>>(StringComparer.OrdinalIgnoreCase);

        /// <summary>
        /// Reference simple names that were resolved by an external entity to RAR.
        /// </summary>
        private readonly HashSet<string> _externallyResolvedPrimaryReferences = new HashSet<string>(StringComparer.OrdinalIgnoreCase);

        /// <summary>The table of remapped assemblies. Used for Unification.</summary>
        private IEnumerable<DependentAssembly> _remappedAssemblies = Enumerable.Empty<DependentAssembly>();

        /// <summary>If true, then search for dependencies.</summary>
        private readonly bool _findDependencies;
        /// <summary>
        ///  Should version be ignored for framework primary references
        /// </summary>
        private readonly bool _ignoreVersionForFrameworkReferences;
        /// <summary>If true, then search for satellite files.</summary>
        private readonly bool _findSatellites;
        /// <summary>If true, then search for serialization assembly files.</summary>
        private readonly bool _findSerializationAssemblies;
        /// <summary>If true, then search for related files.</summary>
        private readonly bool _findRelatedFiles;
        /// <summary>
        /// If true, then force framework assembly version check against the target framework version
        /// If false, the default behavior is to disable version checks for target framework versions 4.5 and above.
        /// </summary>
        private readonly bool _checkAssemblyVersionAgainstTargetFrameworkVersion;

        /// <summary>Path to the FX.</summary>
        private readonly string[] _frameworkPaths;
        /// <summary>The allowed assembly extensions.</summary>
        private readonly string[] _allowedAssemblyExtensions;
        /// <summary>These are companion files that typically travel with assemblies</summary>
        private readonly string[] _relatedFileExtensions;
        /// <summary>
        /// Locations where sdks are installed. K:SDKName v: Resolved Reference item
        /// </summary>
        private readonly Dictionary<string, ITaskItem> _resolvedSDKReferences;
        /// <summary>Path to installed assembly XML tables.</summary>
        private readonly InstalledAssemblies _installedAssemblies;
        /// <summary>Like x86 or IA64\AMD64, the processor architecture being targetted.</summary>
        private readonly SystemProcessorArchitecture _targetProcessorArchitecture;
        /// <summary>Delegate used for checking for the existence of a file.</summary>
        private readonly FileExists _fileExists;
        /// <summary>Delegate used for checking for the existence of a directory.</summary>
        private readonly DirectoryExists _directoryExists;
        /// <summary>Delegate used for getting directories.</summary>
        private readonly GetDirectories _getDirectories;
        /// <summary>Delegate used for getting assembly names.</summary>
        private readonly GetAssemblyName _getAssemblyName;
        /// <summary>Delegate used for finding dependencies of a file.</summary>
        private readonly GetAssemblyMetadata _getAssemblyMetadata;
        /// <summary>Delegate used to get the image runtime version of a file</summary>
        private readonly GetAssemblyRuntimeVersion _getRuntimeVersion;
#if FEATURE_WIN32_REGISTRY
        /// <summary> Delegate to get the base registry key for AssemblyFoldersEx</summary>
        private OpenBaseKey _openBaseKey;
#endif
        /// <summary>Version of the runtime we are targeting</summary>
        private readonly Version _targetedRuntimeVersion;

        /// <summary>
        /// Delegate used to get the machineType from the PE header of the dll.
        /// </summary>
        private readonly ReadMachineTypeFromPEHeader _readMachineTypeFromPEHeader;

        /// <summary>
        /// Is the file a winMD file
        /// </summary>
        private readonly IsWinMDFile _isWinMDFile;

        /// <summary>version of the framework targeted by this project</summary>
        private readonly Version _projectTargetFramework;

        /// <summary>
        /// Target framework moniker we are targeting.
        /// </summary>
        private readonly FrameworkNameVersioning _targetFrameworkMoniker;

        /// <summary>
        /// Logging helper to allow the logging of meessages from the Reference Table
        /// </summary>
        private readonly TaskLoggingHelper _log;

        /// <summary>
        /// List of framework directories which are the highest on the machine
        /// </summary>
        private readonly string[] _latestTargetFrameworkDirectories;

        /// <summary>
        /// Should dependencies be set to copy local if the parent reference is in the GAC
        /// </summary>
        private readonly bool _copyLocalDependenciesWhenParentReferenceInGac;

        private readonly bool _doNotCopyLocalIfInGac;

        /// <summary>
        ///  Shoould the framework attribute version mismatch be ignored.
        /// </summary>
        private readonly bool _ignoreFrameworkAttributeVersionMismatch;

        /// <summary>
        /// Delegate to determine if an assembly name is in the GAC.
        /// </summary>
        private readonly GetAssemblyPathInGac _getAssemblyPathInGac;

        /// <summary>
        /// Should a warning or error be emitted on architecture mismatch
        /// </summary>
        private readonly WarnOrErrorOnTargetArchitectureMismatchBehavior _warnOrErrorOnTargetArchitectureMismatch = WarnOrErrorOnTargetArchitectureMismatchBehavior.Warning;

        private readonly ConcurrentDictionary<string, AssemblyMetadata> _assemblyMetadataCache;

        /// <summary>
        /// When we exclude an assembly from resolution because it is part of out exclusion list we need to let the user know why this is. 
        /// There can be a number of reasons each for un-resolving a reference, these reasons are encapsulated by a different black list. We need to log a specific message 
        /// depending on which black list we have found the offending assembly in. This delegate allows one to tie a set of logging messages to a black list so that when we 
        /// discover an assembly in the black list we can log the correct message.
        /// </summary>
        internal delegate void LogExclusionReason(bool displayPrimaryReferenceMessage, AssemblyNameExtension assemblyName, Reference reference, ITaskItem referenceItem, string targetedFramework);

        // Offset to the PE header
        private const int PEOFFSET = 0x3c;

        // PEHeader
        private const int PEHEADER = 0x00004550;

        /// <summary>
        /// Construct.
        /// </summary>
        /// <param name="buildEngine"></param>
        /// <param name="findDependencies">If true, then search for dependencies.</param>
        /// <param name="findSatellites">If true, then search for satellite files.</param>
        /// <param name="findSerializationAssemblies">If true, then search for serialization assembly files.</param>
        /// <param name="findRelatedFiles">If true, then search for related files.</param>
        /// <param name="searchPaths">Paths to search for dependent assemblies on.</param>
        /// <param name="relatedFileExtensions"></param>
        /// <param name="candidateAssemblyFiles">List of literal assembly file names to be considered when SearchPaths has {CandidateAssemblyFiles}.</param>
        /// <param name="resolvedSDKItems">Resolved sdk items</param>
        /// <param name="frameworkPaths">Path to the FX.</param>
        /// <param name="installedAssemblies">Installed assembly XML tables.</param>
        /// <param name="targetProcessorArchitecture">Like x86 or IA64\AMD64, the processor architecture being targetted.</param>
        /// <param name="fileExists">Delegate used for checking for the existence of a file.</param>
        /// <param name="directoryExists">Delegate used for files.</param>
        /// <param name="getDirectories">Delegate used for getting directories.</param>
        /// <param name="getAssemblyName">Delegate used for getting assembly names.</param>
        /// <param name="getAssemblyMetadata">Delegate used for finding dependencies of a file.</param>
        /// <param name="getRegistrySubKeyNames">Used to get registry subkey names.</param>
        /// <param name="getRegistrySubKeyDefaultValue">Used to get registry default values.</param>
        /// <param name="unresolveFrameworkAssembliesFromHigherFrameworks"></param>
        /// <param name="assemblyMetadataCache">Cache of metadata already read from paths.</param>
        /// <param name="allowedAssemblyExtensions"></param>
        /// <param name="openBaseKey"></param>
        /// <param name="getRuntimeVersion"></param>
        /// <param name="targetedRuntimeVersion"></param>
        /// <param name="projectTargetFramework"></param>
        /// <param name="targetFrameworkMoniker"></param>
        /// <param name="log"></param>
        /// <param name="latestTargetFrameworkDirectories"></param>
        /// <param name="copyLocalDependenciesWhenParentReferenceInGac"></param>
        /// <param name="doNotCopyLocalIfInGac"></param>
        /// <param name="getAssemblyPathInGac"></param>
        /// <param name="isWinMDFile"></param>
        /// <param name="ignoreVersionForFrameworkReferences"></param>
        /// <param name="readMachineTypeFromPEHeader"></param>
        /// <param name="warnOrErrorOnTargetArchitectureMismatch"></param>
        /// <param name="ignoreFrameworkAttributeVersionMismatch"></param>
        internal ReferenceTable
        (
            IBuildEngine buildEngine,
            bool findDependencies,
            bool findSatellites,
            bool findSerializationAssemblies,
            bool findRelatedFiles,
            string[] searchPaths,
            string[] allowedAssemblyExtensions,
            string[] relatedFileExtensions,
            string[] candidateAssemblyFiles,
            ITaskItem[] resolvedSDKItems,
            string[] frameworkPaths,
            InstalledAssemblies installedAssemblies,
            System.Reflection.ProcessorArchitecture targetProcessorArchitecture,
            FileExists fileExists,
            DirectoryExists directoryExists,
            GetDirectories getDirectories,
            GetAssemblyName getAssemblyName,
            GetAssemblyMetadata getAssemblyMetadata,
#if FEATURE_WIN32_REGISTRY
            GetRegistrySubKeyNames getRegistrySubKeyNames,
            GetRegistrySubKeyDefaultValue getRegistrySubKeyDefaultValue,
            OpenBaseKey openBaseKey,
#endif
            GetAssemblyRuntimeVersion getRuntimeVersion,
            Version targetedRuntimeVersion,
            Version projectTargetFramework,
            FrameworkNameVersioning targetFrameworkMoniker,
            TaskLoggingHelper log,
            string[] latestTargetFrameworkDirectories,
            bool copyLocalDependenciesWhenParentReferenceInGac,
            bool doNotCopyLocalIfInGac,
            GetAssemblyPathInGac getAssemblyPathInGac,
            IsWinMDFile isWinMDFile,
            bool ignoreVersionForFrameworkReferences,
            ReadMachineTypeFromPEHeader readMachineTypeFromPEHeader,
            WarnOrErrorOnTargetArchitectureMismatchBehavior warnOrErrorOnTargetArchitectureMismatch,
            bool ignoreFrameworkAttributeVersionMismatch,
            bool unresolveFrameworkAssembliesFromHigherFrameworks,
            ConcurrentDictionary<string, AssemblyMetadata> assemblyMetadataCache)
        {
            _log = log;
            _findDependencies = findDependencies;
            _findSatellites = findSatellites;
            _findSerializationAssemblies = findSerializationAssemblies;
            _findRelatedFiles = findRelatedFiles;
            _frameworkPaths = frameworkPaths;
            _allowedAssemblyExtensions = allowedAssemblyExtensions;
            _relatedFileExtensions = relatedFileExtensions;
            _installedAssemblies = installedAssemblies;
            _targetProcessorArchitecture = targetProcessorArchitecture;
            _fileExists = fileExists;
            _directoryExists = directoryExists;
            _getDirectories = getDirectories;
            _getAssemblyName = getAssemblyName;
            _getAssemblyMetadata = getAssemblyMetadata;
            _getRuntimeVersion = getRuntimeVersion;
            _projectTargetFramework = projectTargetFramework;
            _targetedRuntimeVersion = targetedRuntimeVersion;
#if FEATURE_WIN32_REGISTRY
            _openBaseKey = openBaseKey;
#endif
            _targetFrameworkMoniker = targetFrameworkMoniker;
            _latestTargetFrameworkDirectories = latestTargetFrameworkDirectories;
            _copyLocalDependenciesWhenParentReferenceInGac = copyLocalDependenciesWhenParentReferenceInGac;
            _doNotCopyLocalIfInGac = doNotCopyLocalIfInGac;
            _getAssemblyPathInGac = getAssemblyPathInGac;
            _isWinMDFile = isWinMDFile;
            _readMachineTypeFromPEHeader = readMachineTypeFromPEHeader;
            _warnOrErrorOnTargetArchitectureMismatch = warnOrErrorOnTargetArchitectureMismatch;
            _ignoreFrameworkAttributeVersionMismatch = ignoreFrameworkAttributeVersionMismatch;
            _assemblyMetadataCache = assemblyMetadataCache;

            // Set condition for when to check assembly version against the target framework version 
            _checkAssemblyVersionAgainstTargetFrameworkVersion = unresolveFrameworkAssembliesFromHigherFrameworks || ((_projectTargetFramework ?? ReferenceTable.s_targetFrameworkVersion_40) <= ReferenceTable.s_targetFrameworkVersion_40);

            // Convert the list of installed SDK's to a dictionary for faster lookup
            _resolvedSDKReferences = new Dictionary<string, ITaskItem>(StringComparer.OrdinalIgnoreCase);
            _ignoreVersionForFrameworkReferences = ignoreVersionForFrameworkReferences;

            if (resolvedSDKItems != null)
            {
                foreach (ITaskItem resolvedSDK in resolvedSDKItems)
                {
                    string sdkName = resolvedSDK.GetMetadata("SDKName");

                    if (sdkName.Length > 0)
                    {
                        if (!_resolvedSDKReferences.ContainsKey(sdkName))
                        {
                            _resolvedSDKReferences.Add(sdkName, resolvedSDK);
                        }
                        else
                        {
                            _resolvedSDKReferences[sdkName] = resolvedSDK;
                        }
                    }
                }
            }

            // Compile searchpaths into fast resolver array.
            Resolvers = AssemblyResolution.CompileSearchPaths
                (
                    buildEngine,
                    searchPaths,
                    candidateAssemblyFiles,
                    targetProcessorArchitecture,
                    frameworkPaths,
                    fileExists,
                    getAssemblyName,
#if FEATURE_WIN32_REGISTRY
                    getRegistrySubKeyNames,
                    getRegistrySubKeyDefaultValue,
                    openBaseKey,
#endif
                    installedAssemblies,
                    getRuntimeVersion,
                    targetedRuntimeVersion,
                    getAssemblyPathInGac,
                    log
                );
        }

        /// <summary>
        /// Set of resolvers the reference table uses.
        /// </summary>
        internal Resolver[] Resolvers { get; }

        /// <summary>
        /// Get a table of all vertices.
        /// </summary>
        internal Dictionary<AssemblyNameExtension, Reference> References { get; private set; } = new Dictionary<AssemblyNameExtension, Reference>(AssemblyNameComparer.GenericComparer);

        /// <summary>
        /// If assemblies have been marked for exclusion this contains the list of their full names
        /// This may be null
        /// </summary>
        internal List<string> ListOfExcludedAssemblies { get; private set; }

        /// <summary>
        /// Indicates that at least one reference was <see cref="Reference.ExternallyResolved"/> and
        /// we skipped finding its dependencies as a result.
        /// </summary>
        /// <remarks>
        /// This is currently used to perform a shallow search for System.Runtime/netstandard usage
        /// within the externally resolved graph.
        /// </remarks>
        internal bool SkippedFindingExternallyResolvedDependencies { get; private set; }

        /// <summary>
        /// Force dependencies to be walked even when a reference is marked with ExternallyResolved=true
        /// metadata.
        /// </summary>
        /// <remarks>
        /// This is currently used to ensure that we suggest appropriate binding redirects for
        /// assembly version conflicts within an externally resolved graph.
        /// </remarks>
        internal bool FindDependenciesOfExternallyResolvedReferences { get; set; }

        /// <summary>
        /// Adds a reference to the table.
        /// </summary>
        /// <param name="assemblyName">The assembly name to be used as a key.</param>
        /// <param name="reference">The reference to add.</param>
        internal void AddReference(AssemblyNameExtension assemblyName, Reference reference)
        {
            ErrorUtilities.VerifyThrow(assemblyName.Name != null, "Got an empty assembly name.");
            if (References.ContainsKey(assemblyName))
            {
                Reference referenceGoingToBeReplaced = References[assemblyName];
                foreach (AssemblyRemapping pair in referenceGoingToBeReplaced.RemappedAssemblyNames())
                {
                    reference.AddRemapping(pair.From, pair.To);
                }
            }

            References[assemblyName] = reference;
        }


        /// <summary>
        /// Find the reference that corresponds to the given path.
        /// </summary>
        /// <param name="assemblyName">The assembly name  to find the reference for.</param>
        /// <returns>'null' if no reference existed.</returns>
        internal Reference GetReference(AssemblyNameExtension assemblyName)
        {
            ErrorUtilities.VerifyThrow(assemblyName.Name != null, "Got an empty assembly name.");
            References.TryGetValue(assemblyName, out Reference referenceToReturn);
            return referenceToReturn;
        }

        /// <summary>
        /// Give an assembly file name, adjust a Reference to match it.
        /// </summary>
        /// <param name="reference">The reference to work on</param>
        /// <param name="assemblyFileName">The path to the assembly file.</param>
        /// <returns>The AssemblyName of assemblyFileName</returns>
        private AssemblyNameExtension NameAssemblyFileReference
        (
            Reference reference,
            string assemblyFileName
        )
        {
            AssemblyNameExtension assemblyName = null;

            if (!Path.IsPathRooted(assemblyFileName))
            {
                reference.FullPath = Path.GetFullPath(assemblyFileName);
            }
            else
            {
                reference.FullPath = assemblyFileName;
            }

            try
            {
                if (_directoryExists(assemblyFileName))
                {
                    assemblyName = new AssemblyNameExtension("*directory*");

                    reference.AddError
                    (
                        new ReferenceResolutionException
                        (
                            ResourceUtilities.FormatResourceStringIgnoreCodeAndKeyword("General.ExpectedFileGotDirectory", reference.FullPath),
                            null
                        )
                    );
                    reference.FullPath = String.Empty;
                }
                else
                {
                    if (_fileExists(assemblyFileName))
                    {
                        assemblyName = _getAssemblyName(assemblyFileName);
                        if (assemblyName != null)
                        {
                            reference.ResolvedSearchPath = assemblyFileName;
                        }
                    }

                    if (assemblyName == null)
                    {
                        reference.AddError
                        (
                            new DependencyResolutionException(ResourceUtilities.FormatResourceStringIgnoreCodeAndKeyword("General.ExpectedFileMissing", reference.FullPath), null)
                        );
                    }
                }
            }
            catch (BadImageFormatException e)
            {
                reference.AddError(new DependencyResolutionException(e.Message, e));
            }
            catch (UnauthorizedAccessException e)
            {
                // If this isn't a valid assembly, then record the exception and continue on
                reference.AddError(new DependencyResolutionException(e.Message, e));
            }

            // If couldn't resolve the assemly name then just use the simple name extracted from
            // the file name.
            if (assemblyName == null)
            {
                string simpleName = Path.GetFileNameWithoutExtension(assemblyFileName);
                assemblyName = new AssemblyNameExtension(simpleName);
            }

            return assemblyName;
        }

        /// <summary>
        /// Given a list of task items, add them all to this table and make them the only primary items.
        /// </summary>
        /// <param name="referenceAssemblyFiles">The task items which contain file names to add.</param>
        /// <param name="referenceAssemblyNames">The task items which contain fusion names to add.</param>
        /// <param name="exceptions">Exceptions encountered while setting primary items. Exceptions are logged, but it doesn't stop the resolution process.</param>
        private void SetPrimaryItems
        (
            ITaskItem[] referenceAssemblyFiles,
            ITaskItem[] referenceAssemblyNames,
            ArrayList exceptions
        )
        {
            // Loop over the referenceAssemblyFiles provided and add each one that doesn't exist.
            // Set the primary flag to 'true'.
            if (referenceAssemblyFiles != null)
            {
                foreach (ITaskItem i in referenceAssemblyFiles)
                {
                    SetPrimaryFileItem(i);
                }
            }

            // Loop over the referenceAssemblyNames provided and add each one that doesn't exist.
            // Set the primary flag to 'true'.
            if (referenceAssemblyNames != null)
            {
                foreach (ITaskItem n in referenceAssemblyNames)
                {
                    Exception e = SetPrimaryAssemblyReferenceItem(n);

                    if (e != null)
                    {
                        exceptions.Add(e);
                    }
                }
            }
        }

        /// <summary>
        /// Given an item that refers to a assembly name, make it a primary reference.
        /// </summary>
        /// <param name="referenceAssemblyName">The task item which contain fusion names to add.</param>
        /// <returns>Resulting exception containing resolution failure details, if any: too costly to throw it.</returns>
        private Exception SetPrimaryAssemblyReferenceItem
        (
            ITaskItem referenceAssemblyName
        )
        {
            // Get the desired executable extension.
            string executableExtension = referenceAssemblyName.GetMetadata(ItemMetadataNames.executableExtension);

            // Get the assembly name, if possible.
            string rawFileNameCandidate = referenceAssemblyName.ItemSpec;
            AssemblyNameExtension assemblyName = null;
            string itemSpec = referenceAssemblyName.ItemSpec;
            string fusionName = referenceAssemblyName.GetMetadata(ItemMetadataNames.fusionName);
            bool result = MetadataConversionUtilities.TryConvertItemMetadataToBool(referenceAssemblyName, ItemMetadataNames.IgnoreVersionForFrameworkReference, out bool metadataFound);
            bool ignoreVersionForFrameworkReference = false;

            if (metadataFound)
            {
                ignoreVersionForFrameworkReference = result;
            }
            else
            {
                ignoreVersionForFrameworkReference = _ignoreVersionForFrameworkReferences;
            }

            TryConvertToAssemblyName(itemSpec, fusionName, ref assemblyName);

            // Figure out the specific version value.
            bool wantSpecificVersion = MetadataConversionUtilities.TryConvertItemMetadataToBool(referenceAssemblyName, ItemMetadataNames.specificVersion, out bool foundSpecificVersionMetadata);

            bool isSimpleName = (assemblyName != null && assemblyName.IsSimpleName);

            // Create the reference.
            var reference = new Reference(_isWinMDFile, _fileExists, _getRuntimeVersion);
            reference.MakePrimaryAssemblyReference(referenceAssemblyName, wantSpecificVersion, executableExtension);

            // Escape simple names.
            // 1) If the itemSpec for the task is already a simple name 
            // 2) We have found the metadata and it is specifically set to false
            if (assemblyName != null && (isSimpleName || (foundSpecificVersionMetadata && !wantSpecificVersion)))
            {
                assemblyName = new AssemblyNameExtension
                (
                    AssemblyNameExtension.EscapeDisplayNameCharacters(assemblyName.Name)
                );

                isSimpleName = assemblyName.IsSimpleName;
            }

            // Set the HintPath if there is one.
            reference.HintPath = referenceAssemblyName.GetMetadata(ItemMetadataNames.hintPath);

            if (assemblyName != null && !wantSpecificVersion && !isSimpleName && reference.HintPath.Length == 0)
            {
                // Check to see if the assemblyname is in the framework list just use that fusion name
                if (_installedAssemblies != null && ignoreVersionForFrameworkReference)
                {
                    AssemblyEntry entry = _installedAssemblies.FindHighestVersionInRedistList(assemblyName);
                    if (entry != null)
                    {
                        assemblyName = entry.AssemblyNameExtension.Clone();
                    }
                }
            }

            if (assemblyName != null && _installedAssemblies != null && !wantSpecificVersion && reference.HintPath.Length == 0)
            {
                AssemblyNameExtension remappedExtension = _installedAssemblies.RemapAssemblyExtension(assemblyName);

                if (remappedExtension != null)
                {
                    reference.AddRemapping(assemblyName.CloneImmutable(), remappedExtension.CloneImmutable());
                    assemblyName = remappedExtension;
                }
            }


            // Embed Interop Types aka "NOPIAs" support is not available for Fx < 4.0
            // So, we just ignore this setting on down-level platforms
            if (_projectTargetFramework != null && _projectTargetFramework >= s_targetFrameworkVersion_40)
            {
                reference.EmbedInteropTypes = MetadataConversionUtilities.TryConvertItemMetadataToBool
                    (
                        referenceAssemblyName,
                        ItemMetadataNames.embedInteropTypes
                    );
            }

            // Set the AssemblyFolderKey if there is one.
            reference.AssemblyFolderKey = referenceAssemblyName.GetMetadata(ItemMetadataNames.assemblyFolderKey);

            // It's possible, especially in cases where the fusion name was passed in through the item
            // that we'll have a better (more information) fusion name once we know the assembly path.
            try
            {
                ResolveReference(assemblyName, rawFileNameCandidate, reference);

                if (reference.IsResolved)
                {
                    AssemblyNameExtension possiblyBetterAssemblyName;

                    try
                    {
                        // This may throw if, for example, the culture embedded in the assembly's manifest
                        // is not recognised by AssemblyName.GetAssemblyName
                        possiblyBetterAssemblyName = _getAssemblyName(reference.FullPath);
                    }
                    catch (ArgumentException)
                    {
                        // Give up trying to get a better name
                        possiblyBetterAssemblyName = null;
                    }

                    // Use the better name if it exists.
                    if (possiblyBetterAssemblyName?.Name != null)
                    {
                        assemblyName = possiblyBetterAssemblyName;
                    }
                }
            }
            catch (BadImageFormatException e)
            {
                // If this isn't a valid assembly, then record the exception and continue on
                reference.AddError(new BadImageReferenceException(e.Message, e));
            }
            catch (FileNotFoundException e) // Why isn't this covered in NotExpectedException?
            {
                reference.AddError(new BadImageReferenceException(e.Message, e));
            }
            catch (FileLoadException e)
            {
                // Managed assembly was found but could not be loaded.
                reference.AddError(new BadImageReferenceException(e.Message, e));
            }
            catch (Exception e) when (ExceptionHandling.IsIoRelatedException(e))
            {
                reference.AddError(new BadImageReferenceException(e.Message, e));
            }

            // If there is still no assembly name then this is a case where the assembly metadata
            // just doesn't contain an assembly name. We want to try to tolerate this because
            // mscorlib.dll (sometimes?) doesn't contain an assembly name.
            if (assemblyName == null)
            {
                if (!reference.IsResolved)
                {
                    // The file doesn't exist and the reference was unresolved, there's nothing we can do at this point.
                    // Return, rather than throw, the exception, as in some situations it can happen thousands of times.
                    return new InvalidReferenceAssemblyNameException(referenceAssemblyName.ItemSpec);
                }

                assemblyName = new AssemblyNameExtension
                (
                    AssemblyNameExtension.EscapeDisplayNameCharacters(reference.FileNameWithoutExtension)
                );
            }

            // Check to see if this is a prereq assembly.
            if (_installedAssemblies == null)
            {
                reference.IsPrerequisite = false;
            }
            else
            {
                _installedAssemblies.GetInfo
                (
                    assemblyName,
                    out _,
                    out bool isPrerequisite,
                    out bool? isRedistRoot,
                    out string redistName
                );

                reference.IsPrerequisite = isPrerequisite;
                reference.IsRedistRoot = isRedistRoot;
                reference.RedistName = redistName;
            }

            AddReference(assemblyName, reference);

            if (reference.ExternallyResolved)
            {
                _externallyResolvedPrimaryReferences.Add(assemblyName.Name);
            }

            return null;
        }

        /// <summary>
        /// Attempts to convert an itemSpec and fusionName into an assembly name.
        /// AssemblyName is left unchanged if conversion wasn't possible.
        /// </summary>
        private static void TryConvertToAssemblyName(string itemSpec, string fusionName, ref AssemblyNameExtension assemblyName)
        {
            // FusionName is used if available.
            string finalName = fusionName;
            if (string.IsNullOrEmpty(finalName))
            {
                // Otherwise, its itemSpec.
                finalName = itemSpec;
            }

            bool pathRooted = false;
            try
            {
                pathRooted = Path.IsPathRooted(finalName);
            }
            catch (ArgumentException)
            {
                /* Eat this because it has invalid chars in to and cannot be a path, maybe it can be parsed as a fusion name.*/
            }

            if (!pathRooted)
            {
                // Now try to convert to an AssemblyName.
                try
                {
                    assemblyName = new AssemblyNameExtension(finalName, true /*throw if not valid*/);
                }
                catch (FileLoadException)
                {
                    // Not a valid AssemblyName. Maybe its a file name.
                    TryGatherAssemblyNameEssentials(finalName, ref assemblyName);
                    return;
                }
            }
            else
            {
                // Maybe the string has a fusion name inside of it.
                TryGatherAssemblyNameEssentials(finalName, ref assemblyName);
            }
        }

        /// <summary>
        /// Given a string that may be a fusion name, try to gather the four essential properties:
        ///     Name
        ///     Version
        ///     PublicKeyToken
        ///     Culture
        /// </summary>
        /// <param name="fusionName"></param>
        /// <param name="assemblyName"></param>
        private static void TryGatherAssemblyNameEssentials(string fusionName, ref AssemblyNameExtension assemblyName)
        {
            int firstComma = fusionName.IndexOf(',');
            if (firstComma == -1)
            {
                return;
            }
            string name = fusionName.Substring(0, firstComma);

            string version = null;
            string publicKeyToken = null;
            string culture = null;
            TryGetAssemblyNameComponent(fusionName, "Version", ref version);
            TryGetAssemblyNameComponent(fusionName, "PublicKeyToken", ref publicKeyToken);
            TryGetAssemblyNameComponent(fusionName, "Culture", ref culture);

            if (version == null || publicKeyToken == null || culture == null)
            {
                return;
            }

            string newFusionName = String.Format(CultureInfo.InvariantCulture,
                "{0}, Version={1}, Culture={2}, PublicKeyToken={3}",
                name, version, culture, publicKeyToken);

            // Now try to convert to an AssemblyName.
            try
            {
                assemblyName = new AssemblyNameExtension(newFusionName, true /* throw if not valid */);
            }
            catch (FileLoadException)
            {
                // Not a valid AssemblyName. Maybe it's a file name.
                // TryGatherAssemblyNameEssentials
                return;
            }
        }

        /// <summary>
        /// Attempt to get one field out of an assembly name.
        /// </summary>
        private static void TryGetAssemblyNameComponent(string fusionName, string component, ref string value)
        {
            int position = fusionName.IndexOf(component + "=", StringComparison.Ordinal);
            if (position == -1)
            {
                return;
            }
            position += component.Length + 1;
            int nextDelimiter = fusionName.IndexOfAny(new[] { ',', ' ' }, position);
            if (nextDelimiter == -1)
            {
                value = fusionName.Substring(position);
            }
            else
            {
                value = fusionName.Substring(position, nextDelimiter - position);
            }
        }

        /// <summary>
        /// Given an item that refers to a file name, make it a primary reference.
        /// </summary>
        private void SetPrimaryFileItem(ITaskItem referenceAssemblyFile)
        {
            try
            {
                // Create the reference.
                var reference = new Reference(_isWinMDFile, _fileExists, _getRuntimeVersion);

                bool hasSpecificVersionMetadata = MetadataConversionUtilities.TryConvertItemMetadataToBool(referenceAssemblyFile, ItemMetadataNames.specificVersion);
                reference.MakePrimaryAssemblyReference
                (
                    referenceAssemblyFile,
                    hasSpecificVersionMetadata,
                    Path.GetExtension(referenceAssemblyFile.ItemSpec)
                );

                AssemblyNameExtension assemblyName = NameAssemblyFileReference
                (
                    reference,
                    referenceAssemblyFile.ItemSpec  // Contains the assembly file name.
                );

                // Embed Interop Types aka "NOPIAs" support is not available for Fx < 4.0
                // So, we just ignore this setting on down-level platforms
                if (_projectTargetFramework >= s_targetFrameworkVersion_40)
                {
                    reference.EmbedInteropTypes = MetadataConversionUtilities.TryConvertItemMetadataToBool
                        (
                            referenceAssemblyFile,
                            ItemMetadataNames.embedInteropTypes
                        );
                }

                AddReference(assemblyName, reference);

                if (reference.ExternallyResolved)
                {
                    _externallyResolvedPrimaryReferences.Add(assemblyName.Name);
                }
            }
            catch (Exception e) when (ExceptionHandling.IsIoRelatedException(e))
            {
                throw new InvalidParameterValueException("AssemblyFiles", referenceAssemblyFile.ItemSpec, e.Message);
            }
        }

        /// <summary>
        /// Find related files like .pdbs and .xmls
        /// </summary>
        /// <param name="reference">The reference to the parent assembly.</param>
        private void FindRelatedFiles
        (
            Reference reference
        )
        {
            string baseName = reference.FullPathWithoutExtension;

            // Look for companion files like pdbs and xmls that ride along with 
            // assemblies.
            foreach (string companionExtension in _relatedFileExtensions)
            {
                string companionFile = baseName + companionExtension;

                if (_fileExists(companionFile))
                {
                    reference.AddRelatedFileExtension(companionExtension);
                }
            }

            // Native Winmd files may have a companion dll beside it.
            // If this is not a primary reference or the implementation metadata is not set on the item we need to set the implmentation metadata.
            if (reference.IsWinMDFile && (!reference.IsPrimary || String.IsNullOrEmpty(reference.PrimarySourceItem.GetMetadata(ItemMetadataNames.winmdImplmentationFile))) && !reference.IsManagedWinMDFile)
            {
                string companionFile = baseName + ".dll";

                if (_fileExists(companionFile))
                {
                    reference.ImplementationAssembly = companionFile;
                }
            }
        }

        /// <summary>
        /// Find satellite assemblies.
        /// </summary>
        /// <param name="reference">The reference to the parent assembly.</param>
        private void FindSatellites
        (
            Reference reference
        )
        {
            try
            {
                // If the directory doesn't exist (which is possible in the situation
                // where we were passed in a pre-resolved reference from a P2P reference
                // that hasn't actually been built yet), then GetDirectories will throw.
                // Avoid that by just short-circuiting here.
                if (!_directoryExists(reference.DirectoryName))
                {
                    return;
                }

                string[] subDirectories = _getDirectories(reference.DirectoryName, "*");
                string sateliteFilename = reference.FileNameWithoutExtension + ".resources.dll";

                foreach (string subDirectory in subDirectories)
                {
                    // Is there a candidate satellite in that folder?
                    string cultureName = Path.GetFileName(subDirectory);

                    if (CultureInfoCache.IsValidCultureString(cultureName))
                    {
                        string satelliteAssembly = Path.Combine(subDirectory, sateliteFilename);
                        if (_fileExists(satelliteAssembly))
                        {
                            // This is valid satellite assembly. 
                            reference.AddSatelliteFile(Path.Combine(cultureName, sateliteFilename));
                        }
                    }
                }
            }
            catch (Exception e) when (ExceptionHandling.IsIoRelatedException(e))
            {
                _log?.LogErrorFromResources("ResolveAssemblyReference.ProblemFindingSatelliteAssemblies", reference.FullPath, e.Message);
            }
        }

        /// <summary>
        /// Find serialization assemblies.
        /// </summary>
        /// <param name="reference">The reference to the parent assembly.</param>
        private void FindSerializationAssemblies
        (
            Reference reference
        )
        {
            // If the directory doesn't exist (which is possible in the situation
            // where we were passed in a pre-resolved reference from a P2P reference
            // that hasn't actually been built yet), then GetDirectories will throw.
            // Avoid that by just short-circuiting here.
            if (!_directoryExists(reference.DirectoryName))
            {
                return;
            }

            string serializationAssemblyFilename = reference.FileNameWithoutExtension + ".XmlSerializers.dll";
            string serializationAssemblyPath = Path.Combine(reference.DirectoryName, serializationAssemblyFilename);
            if (_fileExists(serializationAssemblyPath))
            {
                // This is valid serialization assembly. 
                reference.AddSerializationAssemblyFile(serializationAssemblyFilename);
            }
        }

        /// <summary>
        /// Get unified dependencies and scatter files for a reference.
        /// </summary>
        private void GetUnifiedAssemblyMetadata
            (
                Reference reference,
                out IEnumerable<UnifiedAssemblyName> unifiedDependencies,
                out string[] scatterFiles
            )
        {
            // Shortcut if this is a prereq file--don't find dependencies.
            // We also don't want to look for dependencies if we already know
            // this assembly is a bad image.
            if (reference.IsPrerequisite || reference.IsBadImage)
            {
                unifiedDependencies = null;
                scatterFiles = null;
                return;
            }

            _getAssemblyMetadata
            (
                reference.FullPath,
                _assemblyMetadataCache,
                out AssemblyNameExtension[] dependentAssemblies,
                out scatterFiles,
                out FrameworkName frameworkName
            );

            reference.FrameworkNameAttribute = frameworkName;

            var dependencies = new List<AssemblyNameExtension>(dependentAssemblies?.Length ?? 0);

            if (dependentAssemblies != null && dependentAssemblies.Length > 0)
            {
                // Re-map immediately so that to the sytem we actually got the remapped version when reading the manifest.
                for (int i = 0; i < dependentAssemblies.Length; i++)
                {
                    // This will return a clone of the remapped assemblyNameExtension so its ok to party on it.
                    AssemblyNameExtension remappedExtension = _installedAssemblies?.RemapAssemblyExtension(dependentAssemblies[i]);
                    if (remappedExtension != null)
                    {
                        AssemblyNameExtension originalExtension = dependentAssemblies[i];
                        AssemblyNameExtension existingExtension = dependencies.Find(x => x.Equals(remappedExtension));
                        if (existingExtension != null)
                        {
                            existingExtension.AddRemappedAssemblyName(originalExtension.CloneImmutable());
                            continue;
                        }
                        else
                        {
                            dependentAssemblies[i] = remappedExtension;
                            dependentAssemblies[i].AddRemappedAssemblyName(originalExtension.CloneImmutable());
                        }
                    }

                    // Assemblies which reference WinMD files sometimes will have references to mscorlib version 255.255.255 which is invalid. For this reason
                    // We will remove the dependency to mscorlib from the list of dependencies so it is not used for resolution or unification.
                    bool isMscorlib = IsPseudoAssembly(dependentAssemblies[i].Name);

                    if (!isMscorlib || dependentAssemblies[i].Version.Major != 255)
                    {
                        dependencies.Add(dependentAssemblies[i]);
                    }
                }

                dependentAssemblies = dependencies.ToArray();
            }

            unifiedDependencies = GetUnifiedAssemblyNames(dependentAssemblies);
        }

        /// <summary>
        /// Given an enumerator of pre-unified assembly names, return an enumerator of unified 
        /// assembly names.
        /// </summary>
        private IEnumerable<UnifiedAssemblyName> GetUnifiedAssemblyNames
        (
            IEnumerable<AssemblyNameExtension> preUnificationAssemblyNames
        )
        {
            foreach (AssemblyNameExtension preUnificationAssemblyName in preUnificationAssemblyNames)
            {
                // First, unify the assembly name so that we're dealing with the right version.
                // Not AssemblyNameExtension because we're going to write to it.
                var dependentAssembly = new AssemblyNameExtension(preUnificationAssemblyName.AssemblyName.CloneIfPossible());

                bool isUnified = UnifyAssemblyNameVersions(dependentAssembly, out Version unifiedVersion, out UnificationReason unificationReason, out bool isPrerequisite, out bool? isRedistRoot, out string redistName);
                dependentAssembly.ReplaceVersion(unifiedVersion);

                yield return new UnifiedAssemblyName(preUnificationAssemblyName, dependentAssembly, isUnified, unificationReason, isPrerequisite, isRedistRoot, redistName);
            }
        }

        /// <summary>
        /// Find references and scatter files defined for the given assembly.
        /// </summary>
        /// <param name="reference">The reference to the parent assembly.</param>
        /// <param name="newEntries">New references are added to this list.</param>
        private void FindDependenciesAndScatterFiles
        (
            Reference reference,
            List<KeyValuePair<AssemblyNameExtension, Reference>> newEntries
        )
        {
            // Before checking for dependencies check to see if the reference itself exists. 
            // Even though to get to this point the reference must be resolved
            // the reference may not exist on disk if the reference is a project to project reference.
            if (!_fileExists(reference.FullPath))
            {
                reference.AddError
                      (
                          new DependencyResolutionException(ResourceUtilities.FormatResourceStringIgnoreCodeAndKeyword("General.ExpectedFileMissing", reference.FullPath), null)
                      );

                return;
            }

            try
            {
                GetUnifiedAssemblyMetadata(reference, out IEnumerable<UnifiedAssemblyName> unifiedDependencies, out string[] scatterFiles);
                reference.AttachScatterFiles(scatterFiles);

                // If no dependencies then fall out.
                if (unifiedDependencies == null)
                {
                    return;
                }

                foreach (UnifiedAssemblyName unifiedDependency in unifiedDependencies)
                {
                    // Now, see if it has already been found.
                    Reference existingReference = GetReference(unifiedDependency.PostUnified);

                    if (existingReference == null)
                    {
                        // This is valid reference.
                        Reference newReference = new Reference(_isWinMDFile, _fileExists, _getRuntimeVersion);

                        newReference.MakeDependentAssemblyReference(reference);
                        if (unifiedDependency.IsUnified)
                        {
                            newReference.AddPreUnificationVersion(reference.FullPath, unifiedDependency.PreUnified.Version, unifiedDependency.UnificationReason);
                        }

                        foreach (AssemblyNameExtension remappedFromName in unifiedDependency.PreUnified.RemappedFromEnumerator)
                        {
                            newReference.AddRemapping(remappedFromName, unifiedDependency.PreUnified.CloneImmutable());
                        }

                        newReference.IsPrerequisite = unifiedDependency.IsPrerequisite;

                        var newEntry = new KeyValuePair<AssemblyNameExtension, Reference>(unifiedDependency.PostUnified, newReference);
                        newEntries.Add(newEntry);
                    }
                    else
                    {
                        // If it already existed then just append the source items.
                        if (existingReference == reference)
                        {
                            // This means the assembly depends on itself. This seems to be legal so we allow allow it.
                            // I don't think this rises to the level of a warning for the user because fusion handles
                            // this case gracefully.
                        }
                        else
                        {
                            // Now, add new information to the reference.
                            existingReference.AddSourceItems(reference.GetSourceItems());
                            existingReference.AddDependee(reference);

                            if (unifiedDependency.IsUnified)
                            {
                                existingReference.AddPreUnificationVersion(reference.FullPath, unifiedDependency.PreUnified.Version, unifiedDependency.UnificationReason);
                            }

                            existingReference.IsPrerequisite = unifiedDependency.IsPrerequisite;
                        }

                        foreach (AssemblyNameExtension remappedFromName in unifiedDependency.PreUnified.RemappedFromEnumerator)
                        {
                            existingReference.AddRemapping(remappedFromName, unifiedDependency.PreUnified.CloneImmutable());
                        }
                    }
                }
            }
            catch (FileNotFoundException e) // Why isn't this covered in NotExpectedException?
            {
                reference.AddError(new DependencyResolutionException(e.Message, e));
            }
            catch (FileLoadException e)
            {
                // Managed assembly was found but could not be loaded.
                reference.AddError(new DependencyResolutionException(e.Message, e));
            }
            catch (BadImageFormatException e)
            {
                reference.AddError(new DependencyResolutionException(e.Message, e));
            }
            catch (System.Runtime.InteropServices.COMException e)
            {
                reference.AddError(new DependencyResolutionException(e.Message, e));
            }
            catch (Exception e) when (ExceptionHandling.IsIoRelatedException(e))
            {
                reference.AddError(new DependencyResolutionException(e.Message, e));
            }
        }

        /// <summary>
        /// Mscorlib is not a real managed assembly. It is seen both with and without metadata.
        /// We assume that the correct mscorlib is on the target platform.
        /// </summary>
        /// <param name="name"></param>
        /// <returns></returns>
        private static bool IsPseudoAssembly(string name)
        {
            return String.Compare(name, "mscorlib", StringComparison.OrdinalIgnoreCase) == 0;
        }

        /// <summary>
        /// Based on the set of parent assemblies we want to add their directories to the list of resolvers so that 
        /// if the dependency is sitting beside the assembly which requires it then we will resolve the assembly from that location first.
        /// 
        /// The only time we do not want to do this is if the parent assembly came from the GAC or AssemblyFoldersEx then we want the assembly 
        /// to be found using those resolvers so that our GAC and AssemblyFolders checks later on will work on those assemblies.
        /// </summary>
        internal static void CalculateParentAssemblyDirectories(List<string> parentReferenceFolders, Reference parentReference)
        {
            string parentReferenceFolder = parentReference.DirectoryName;
            string parentReferenceResolvedSearchPath = parentReference.ResolvedSearchPath;
            var parentReferencesAdded = new HashSet<string>(StringComparer.OrdinalIgnoreCase);

            bool parentReferenceResolvedFromGAC = false;
            bool parentReferenceResolvedFromAssemblyFolders = false;
            if (!String.IsNullOrEmpty(parentReferenceResolvedSearchPath))
            {
                parentReferenceResolvedFromGAC = parentReferenceResolvedSearchPath.Equals(AssemblyResolutionConstants.gacSentinel, StringComparison.OrdinalIgnoreCase);
                parentReferenceResolvedFromAssemblyFolders = parentReferenceResolvedSearchPath.Equals(AssemblyResolutionConstants.assemblyFoldersSentinel, StringComparison.OrdinalIgnoreCase);
            }

            // Only add the parent folder as a search location if we have not added it to the list yet and the parent reference has not been resolved from the GAC or AssemblyFolders
            // If the reference has been resolved from one of these locations we want the dependency to be found using the GAC or AssemblyFolder resolver rather than the directory resolver
            // This way the dependency is marked with the correct search path "GAC" or "AssemblyFolder"  rather than "c:\xxxxxx" which prevents our GAC/AssemblyFolder check from working
            if (!parentReferencesAdded.Contains(parentReferenceFolder) && !parentReferenceResolvedFromGAC && !parentReferenceResolvedFromAssemblyFolders)
            {
                parentReferencesAdded.Add(parentReferenceFolder);
                parentReferenceFolders.Add(parentReferenceFolder);
            }
        }

        /// <summary>
        /// Given an unresolved reference (one that we don't know the full name for yet), figure out the 
        /// full name. Should only be called on references that haven't been resolved yet--otherwise, its
        /// a perf problem.
        /// </summary>
        /// <param name="assemblyName">The fusion name for this reference.</param>
        /// <param name="rawFileNameCandidate">The file name to match if {RawFileName} is seen. (May be null).</param>
        /// <param name="reference">The reference object.</param>
        private void ResolveReference
        (
            AssemblyNameExtension assemblyName,
            string rawFileNameCandidate,
            Reference reference
        )
        {
            // Now, resolve this reference.
            string resolvedPath = null;
            string resolvedSearchPath = String.Empty;
            bool userRequestedSpecificFile = false;

            // A list of assemblies that might have been matches but weren't
            var assembliesConsideredAndRejected = new ArrayList();

            // First, look for the dependency in the parents' directories. Unless they are resolved from the GAC or assemblyFoldersEx then 
            // we should make sure we use the GAC and assemblyFolders resolvers themserves rather than a directory resolver to find the reference.
            // This way we dont get assemblies pulled from the GAC or AssemblyFolders but dont have the marking that they were pulled form there.
            var parentReferenceFolders = new List<string>();
            foreach (Reference parentReference in reference.GetDependees())
            {
                CalculateParentAssemblyDirectories(parentReferenceFolders, parentReference);
            }

            // Build the set of resolvers.
            var jaggedResolvers = new List<Resolver[]>();

            // If a reference has an SDK name on it then we must ONLY resolve it from the SDK which matches the SDKName on the refernce metadata
            // this is to support the case where a single reference assembly is selected from the SDK.
            // If a reference has the SDKName metadata on it then we will only search using a single resolver, that is the InstalledSDKResolver.
            if (reference.SDKName.Length > 0)
            {
                jaggedResolvers.Add(new Resolver[] { new InstalledSDKResolver(_resolvedSDKReferences, "SDKResolver", _getAssemblyName, _fileExists, _getRuntimeVersion, _targetedRuntimeVersion) });
            }
            else
            {
                // Do not probe near dependees if the reference is primary and resolved externally. If resolved externally, the search paths should have been specified in such a way to point to the assembly file.
                if (assemblyName == null || !_externallyResolvedPrimaryReferences.Contains(assemblyName.Name))
                {
                    jaggedResolvers.Add(AssemblyResolution.CompileDirectories(parentReferenceFolders, _fileExists, _getAssemblyName, _getRuntimeVersion, _targetedRuntimeVersion));
                }

                jaggedResolvers.Add(Resolvers);
            }

            // Resolve
            try
            {
                resolvedPath = AssemblyResolution.ResolveReference
                (
                    jaggedResolvers,
                    assemblyName,
                    reference.SDKName,
                    rawFileNameCandidate,
                    reference.IsPrimary,
                    reference.WantSpecificVersion,
                    reference.GetExecutableExtensions(_allowedAssemblyExtensions),
                    reference.HintPath,
                    reference.AssemblyFolderKey,
                    assembliesConsideredAndRejected,
                    out resolvedSearchPath,
                    out userRequestedSpecificFile
                );
            }
            catch (BadImageFormatException e)
            {
                reference.AddError(new DependencyResolutionException(e.Message, e));
            }

            // Update the list of assemblies considered and rejected.
            reference.AddAssembliesConsideredAndRejected(assembliesConsideredAndRejected);

            // If the path was resolved, then specify the full path on the reference.
            if (resolvedPath != null)
            {
                if (!Path.IsPathRooted(resolvedPath))
                {
                    resolvedPath = Path.GetFullPath(resolvedPath);
                }

                reference.FullPath = resolvedPath;
                reference.ResolvedSearchPath = resolvedSearchPath;
                reference.UserRequestedSpecificFile = userRequestedSpecificFile;
            }
            else
            {
                if (assemblyName != null)
                {
                    reference.AddError
                    (
                        new ReferenceResolutionException
                        (
                            ResourceUtilities.FormatResourceStringIgnoreCodeAndKeyword("General.CouldNotLocateAssembly", assemblyName.FullName),
                            null
                        )
                    );
                }
            }
        }

        /// <summary>
        /// This method will remove references from the reference table which are contained in the blacklist.
        /// References which are primary references but are in the black list will be placed in the invalidResolvedFiles list.
        /// References which are dependency references but are in the black list will be placed in the invalidResolvedDependencyFiles list.
        /// </summary>
        internal void RemoveReferencesMarkedForExclusion(bool removeOnlyNoWarning, string subsetName)
        {
#if (!STANDALONEBUILD)
            using (new CodeMarkerStartEnd(CodeMarkerEvent.perfMSBuildRARRemoveFromExclusionListBegin, CodeMarkerEvent.perfMSBuildRARRemoveFromExclusionListEnd))
#endif
            {
                // Create a table which will contain the references which are not in the black list
                var goodReferences = new Dictionary<AssemblyNameExtension, Reference>(AssemblyNameComparer.GenericComparer);

                // List of references which were removed from the reference table, we will loop through these and make sure that we get rid of the dependent references also.
                var removedReferences = new List<Reference>();

                // For each reference, have a list of dependency references and their assembly names. (List<KeyValuePair<Reference, AssemblyNameExtension>>) == the dependent reference and the assembly name.
                var dependencyGraph = new Dictionary<Reference, List<ReferenceAssemblyExtensionPair>>();

                if (subsetName == null)
                {
                    subsetName = String.Empty;
                }

                // Go through each of the references, we go through this table because in general it will be considerably smaller than the blacklist. (10's of references vs 100's of black list items)
                foreach (AssemblyNameExtension assemblyName in References.Keys)
                {
                    Reference assemblyReference = References[assemblyName];

                    AddToDependencyGraph(dependencyGraph, assemblyName, assemblyReference);

                    // Is the assembly name not in the black list. This means the assembly could be allowed.
                    bool isMarkedForExclusion = assemblyReference.ExclusionListLoggingProperties.IsInExclusionList;
                    LogExclusionReason logExclusionReason = assemblyReference.ExclusionListLoggingProperties.ExclusionReasonLogDelegate;

                    // Case one, the assembly is a primary reference
                    if (assemblyReference.IsPrimary)
                    {
                        // The assembly is good if it is not in the black list or it has specific version set to true.
                        if (!isMarkedForExclusion || assemblyReference.WantSpecificVersion)
                        {
                            // Do not add the reference to the good list if it has been added to the removed references list, possibly because of us processing another reference.
                            if (!removedReferences.Contains(assemblyReference))
                            {
                                goodReferences[assemblyName] = assemblyReference;
                            }
                        }
                        else
                        {
                            RemovePrimaryReferenceMarkedForExclusion(logExclusionReason, removeOnlyNoWarning, subsetName, removedReferences, assemblyName, assemblyReference);
                        }
                    }

                    // A Primary reference can also be dependency of other references. This means there may be other primary reference which depend on 
                    // the current primary reference and they need to be removed.
                    ICollection dependees = assemblyReference.GetSourceItems();

                    // Need to deal with dependencies, this can also include primary references who are dependencies themselves and are in the black list
                    if (!assemblyReference.IsPrimary || (assemblyReference.IsPrimary && isMarkedForExclusion && (dependees != null && dependees.Count > 1)))
                    {
                        // Does the assembly have specific version true, or does any of its primary parent references have specific version true.
                        // This is checked because, if an assembly is in the black list, the only way it can possibly be allowed is if
                        // ANY of the primary references which caused it have specific version set to true. To see if any primary references have the metadata we pass true to the method indicating 
                        // we want to know if any primary references have specific version set to true.
                        bool hasSpecificVersionTrue = assemblyReference.CheckForSpecificVersionMetadataOnParentsReference(true);

                        //A dependency is "good" if it is not in the black list or any of its parents have specific version set to true
                        if (!isMarkedForExclusion || hasSpecificVersionTrue)
                        {
                            // Do not add the reference to the good list if it has been added to the removed references list, possibly because of us processing another reference.
                            if (!removedReferences.Contains(assemblyReference))
                            {
                                goodReferences[assemblyName] = assemblyReference;
                            }
                        }

                        // If the dependency is in the black list we need to remove the primary references which depend on this refernce.
                        // note, a reference can both be in the good references list and in the black list. This can happen if a multiple primary references
                        // depend on a single dependency. The dependency can be good for one reference but not allowed for the other.
                        if (isMarkedForExclusion)
                        {
                            RemoveDependencyMarkedForExclusion(logExclusionReason, removeOnlyNoWarning, subsetName, goodReferences, removedReferences, assemblyName, assemblyReference);
                        }
                    }
                }

                // Go through each of the reference which were removed from the reference list and make sure that we get rid of all of the assemblies which were 
                // dependencies of them.
                foreach (Reference reference in removedReferences)
                {
                    RemoveDependencies(reference, goodReferences, dependencyGraph);
                }

                // Replace the references table with the list only containing good references.
                References = goodReferences;
            }
        }

        /// <summary>
        /// References usually only contains who they depend on, they do not know who depends on them. Given a reference
        /// A we cannot inspect A to find out that B,C,D depend on it. This method will traverse the references and build up this other direction of the graph, 
        /// therefore we will be able to know given reference A, that B,C,D depend on it.
        /// </summary>
        private static void AddToDependencyGraph(Dictionary<Reference, List<ReferenceAssemblyExtensionPair>> dependencyGraph, AssemblyNameExtension assemblyName, Reference assemblyReference)
        {
            // Find the references who the current reference is a dependency for 
            foreach (Reference dependee in assemblyReference.GetDependees())
            {
                // For a dependee see if we already have a list started
                // 'dependencies' will contain a list of key value pairs (K: Dependent reference V: assembly Name)
                if (!dependencyGraph.TryGetValue(dependee, out List<ReferenceAssemblyExtensionPair> dependencies))
                {
                    dependencies = new List<ReferenceAssemblyExtensionPair>();
                    dependencyGraph.Add(dependee, dependencies);
                }

                dependencies.Add(new ReferenceAssemblyExtensionPair(assemblyReference, assemblyName));
            }
        }

        /// <summary>
        /// We have determined the given assembly reference is in the black list, we now need to find the primary references which caused it and make sure those are removed from the list of references.
        /// </summary>
        private void RemoveDependencyMarkedForExclusion(LogExclusionReason logExclusionReason, bool removeOnlyNoWarning, string subsetName, Dictionary<AssemblyNameExtension, Reference> goodReferences, List<Reference> removedReferences, AssemblyNameExtension assemblyName, Reference assemblyReference)
        {
            // For a dependency we would like to remove the primary references which caused this dependency to be found.
            // Source Items is the list of primary itemspecs which lead to the current reference being discovered. 
            ICollection dependees = assemblyReference.GetSourceItems();
            foreach (ITaskItem dependee in dependees)
            {
                string dependeeItemSpec = dependee.ItemSpec;

                if (assemblyReference.IsPrimary)
                {
                    // Dont process yourself
                    if (String.Compare(dependeeItemSpec, assemblyReference.PrimarySourceItem.ItemSpec, StringComparison.OrdinalIgnoreCase) == 0)
                    {
                        continue;
                    }
                }

                // Get the primary reference assemblyName
                AssemblyNameExtension primaryAssemblyName = GetReferenceFromItemSpec(dependeeItemSpec);

                if (primaryAssemblyName != null)
                {
                    // Get the specific primary reference which caused this dependency
                    Reference primaryAssemblyReference = References[primaryAssemblyName];
                    bool hasSpecificVersionMetadata = primaryAssemblyReference.WantSpecificVersion;

                    if (!hasSpecificVersionMetadata)
                    {
                        // If the reference has not been removed we need to remove it and possibly remove it from the good reference list.
                        if (!removedReferences.Contains(primaryAssemblyReference))
                        {
                            removedReferences.Add(primaryAssemblyReference);
                            goodReferences.Remove(primaryAssemblyName);
                        }

                        if (!removeOnlyNoWarning)
                        {
                            logExclusionReason?.Invoke(false, assemblyName, assemblyReference, dependee, subsetName);
                        }
                    }
                }
            }
        }

        /// <summary>
        /// A primary references has been determined to be in the black list, it needs to be removed from the list of references by not being added to the list of good references
        /// and added to the list of removed references.
        /// </summary>
        private static void RemovePrimaryReferenceMarkedForExclusion(LogExclusionReason logExclusionReason, bool removeOnlyNoWarning, string subsetName, List<Reference> removedReferences, AssemblyNameExtension assemblyName, Reference assemblyReference)
        {
            removedReferences.Add(assemblyReference);

            if (!removeOnlyNoWarning)
            {
                // Note a primary references will always have a PrimarySourceItem which is not null
                logExclusionReason?.Invoke(true, assemblyName, assemblyReference, assemblyReference.PrimarySourceItem, subsetName);
            }
        }

        /// <summary>
        /// Get the primary reference based on the Itemspec
        /// </summary>
        internal AssemblyNameExtension GetReferenceFromItemSpec(string itemSpec)
        {
            foreach (AssemblyNameExtension assemblyName in References.Keys)
            {
                Reference assemblyReference = References[assemblyName];
                if (assemblyReference.IsPrimary && assemblyReference.PrimarySourceItem.ItemSpec.Equals(itemSpec, StringComparison.OrdinalIgnoreCase))
                {
                    return assemblyName;
                }
            }

            return null;
        }

        /// <summary>
        /// Go through the dependency graph and make sure that for a reference to remove that we get rid of all dependency assemblies which are not referenced by any other 
        /// assembly. The remove reference list should contain ALL primary references which should be removed because they, or one of their dependencies is in the black list.
        /// </summary>
        /// <param name="removedReference">Reference to remove dependencies for</param>
        /// <param name="referenceList">Reference list which contains reference to be used in unification and returned as resolved items</param>
        /// <param name="dependencyList"> A dictionary (Key: Reference Value: List of dependencies and their assembly name)</param>
        private static void RemoveDependencies(Reference removedReference, Dictionary<AssemblyNameExtension, Reference> referenceList, Dictionary<Reference, List<ReferenceAssemblyExtensionPair>> dependencyList)
        {
            // See if the reference has a list of dependencies
            if (!dependencyList.TryGetValue(removedReference, out List<ReferenceAssemblyExtensionPair> dependencies))
            {
                return;
            }

            // Go through each of the dependency assemblies and remove the removedReference from the 
            // dependee list.
            foreach (ReferenceAssemblyExtensionPair dependency in dependencies)
            {
                Reference reference = dependency.Key;

                // Remove the referenceToRemove from the dependee list, this will "unlink" them, in that the dependency reference will no longer know that 
                // referenceToRemove had a dependency on it
                reference.RemoveDependee(removedReference);

                // A primary reference is special because it is declared in the project file so even if no one else deppends on it, the reference is still needed.
                if (reference.IsPrimary)
                {
                    continue;
                }

                // If the referenceToRemove was the last dependee of the current dependency reference, remove the dependency reference from the reference list.
                if (reference.GetDependees().Count == 0)
                {
                    referenceList.Remove(dependency.Value);

                    // Recurse using the current refererence so that we remove the next set of dependencies.
                    RemoveDependencies(reference, referenceList, dependencyList);
                }
            }
        }

        /// <summary>
        /// Searches the table for references that haven't been resolved to their full file names and
        /// for dependencies that haven't yet been found.
        ///
        /// If any are found, they're resolved and then dependencies are found. Then the process is repeated 
        /// until nothing is left unresolved.
        /// </summary>
        /// <param name="remappedAssembliesValue">The table of remapped assemblies.</param>
        /// <param name="referenceAssemblyFiles">The task items which contain file names to add.</param>
        /// <param name="referenceAssemblyNames">The task items which contain fusion names to add.</param>
        /// <param name="exceptions">Errors encountered while computing closure.</param>
        internal void ComputeClosure
        (
            IEnumerable<DependentAssembly> remappedAssembliesValue,
            ITaskItem[] referenceAssemblyFiles,
            ITaskItem[] referenceAssemblyNames,
            ArrayList exceptions
        )
        {
#if (!STANDALONEBUILD)
            using (new CodeMarkerStartEnd(CodeMarkerEvent.perfMSBuildRARComputeClosureBegin, CodeMarkerEvent.perfMSBuildRARComputeClosureEnd))
#endif
            {
                References.Clear();
                _externallyResolvedPrimaryReferences.Clear();
                SkippedFindingExternallyResolvedDependencies = false;

                _remappedAssemblies = remappedAssembliesValue;
                SetPrimaryItems(referenceAssemblyFiles, referenceAssemblyNames, exceptions);

                ComputeClosure();
            }
        }

        /// <summary>
        /// Implementation of ComputeClosure.
        /// </summary>
        private void ComputeClosure()
        {
            bool moreResolvable;
            int moreResolvableIterations = 0;
            const int maxIterations = 100000; // Wait for a ridiculously large number of iterations before bailing out.

            do
            {
                bool moreDependencies;

                int dependencyIterations = 0;
                do
                {
                    // Resolve all references.
                    ResolveAssemblyFilenames();

                    // Find prerequisites.
                    moreDependencies = FindAssociatedFiles();

                    ++dependencyIterations;
                    ErrorUtilities.VerifyThrow(dependencyIterations < maxIterations, "Maximum iterations exceeded while looking for dependencies.");
                } while (moreDependencies);


                // If everything is either resolved or unresolvable, then we can quit.
                // Otherwise, loop again.
                moreResolvable = false;
                foreach (Reference reference in References.Values)
                {
                    if (!reference.IsResolved)
                    {
                        if (!reference.IsUnresolvable)
                        {
                            moreResolvable = true;
                            break;
                        }
                    }
                }

                ++moreResolvableIterations;
                ErrorUtilities.VerifyThrow(moreResolvableIterations < maxIterations, "Maximum iterations exceeded while looking for resolvable references.");
            } while (moreResolvable);
        }

        /// <summary>
        /// Find associates for references that we haven't found associates for before.
        /// Returns true if new dependent assemblies were found.
        /// </summary>
        private bool FindAssociatedFiles()
        {
            bool newDependencies = false;

            var newEntries = new List<KeyValuePair<AssemblyNameExtension, Reference>>();

            foreach (Reference reference in References.Values)
            {
                // If the reference is resolved, but dependencies haven't been found,
                // then find dependencies.
                if (reference.IsResolved && !reference.DependenciesFound)
                {
                    // Set this reference to 'resolved' so it won't be processed the next time.
                    reference.DependenciesFound = true;

                    try
                    {
                        // We don't look for associated files for FX assemblies.
                        bool hasFrameworkPath = false;
                        string referenceDirectoryName = FileUtilities.EnsureTrailingSlash(reference.DirectoryName);

                        foreach (string frameworkPath in _frameworkPaths)
                        {
                            // frameworkPath is guaranteed to have a trailing slash, because 
                            // ResolveAssemblyReference.Execute takes care of adding it.

                            if (String.Compare(referenceDirectoryName, frameworkPath, StringComparison.OrdinalIgnoreCase) == 0)
                            {
                                hasFrameworkPath = true;
                            }
                        }

                        // We do not want to find dependencies of framework assembles, embedded interoptypes or assemblies in sdks.
                        if (!hasFrameworkPath && !reference.EmbedInteropTypes && reference.SDKName.Length == 0)
                        {
                            if (!reference.ExternallyResolved)
                            {
                                // Look for companion files like pdbs and xmls that ride along with 
                                // assemblies.
                                if (_findRelatedFiles)
                                {
                                    FindRelatedFiles(reference);
                                }

                                // Satellite assemblies are named <CultureDir>\<AppBaseName>.resources.dll
                                // where <CultureDir> is like 'en', 'fr', etc.
                                if (_findSatellites)
                                {
                                    FindSatellites(reference);
                                }

                                // Look for serialization assemblies.
                                if (_findSerializationAssemblies)
                                {
                                    FindSerializationAssemblies(reference);
                                }
                            }

                            if (!reference.ExternallyResolved || FindDependenciesOfExternallyResolvedReferences)
                            {
                                // Look for dependent assemblies.
                                if (_findDependencies)
                                {
                                    FindDependenciesAndScatterFiles(reference, newEntries);
                                }
                            }
                            else
                            {
                                SkippedFindingExternallyResolvedDependencies = true;
                            }

                            // If something was found, then break out and start fresh.
                            if (newEntries.Count > 0)
                            {
                                break;
                            }
                        }
                    }
                    catch (PathTooLongException e)
                    {
                        // If the directory path is too long then record the error and move on.
                        reference.AddError(new DependencyResolutionException(e.Message, e));
                    }
                }
            }

            // Add each new dependency found.
            foreach (KeyValuePair<AssemblyNameExtension, Reference> newEntry in newEntries)
            {
                newDependencies = true;
                AddReference(newEntry.Key, newEntry.Value);
            }

            return newDependencies;
        }

        /// <summary>
        /// Resolve all references that have not been resolved yet to real files on disk.
        /// </summary>
        private void ResolveAssemblyFilenames()
        {
            foreach (AssemblyNameExtension assemblyName in References.Keys)
            {
                Reference reference = GetReference(assemblyName);

                // Has this reference been resolved to a file name?
                if (!reference.IsResolved && !reference.IsUnresolvable)
                {
                    ResolveReference(assemblyName, null, reference);
                }
            }
        }

        /// <summary>
        /// This methods looks for conflicts between assemblies and attempts to 
        /// resolve them.
        /// </summary>
        private int ResolveConflictsBetweenReferences()
        {
            int count = 0;

            // Get a table of simple name mapped to (perhaps multiple) reference.
            Dictionary<string, List<AssemblyNameReference>> baseNames = BuildSimpleNameTable();

            // Now we have references organized into groups that would conflict.
            foreach (List<AssemblyNameReference> assemblyReferences in baseNames.Values)
            {
                // Sort to make it predictable. Choose to sort by ascending version number
                // since this is known to reveal bugs in at least one circumstance.
                assemblyReferences.Sort(AssemblyNameReferenceAscendingVersionComparer.comparer);

                // Two or more references required for there to be a conflict.
                while (assemblyReferences.Count > 1)
                {
                    // Resolve the conflict. Victim is the index of the item that lost.
                    int victim = ResolveAssemblyNameConflict
                    (
                        assemblyReferences[0],
                        assemblyReferences[1]
                    );

                    assemblyReferences.RemoveAt(victim);
                    count++;
                }
            }

            return count;
        }

        /// <summary>
        /// Based on the closure, get a table of ideal remappings needed to 
        /// produce zero conflicts.
        /// </summary>
        internal void ResolveConflicts
        (
            out List<DependentAssembly> idealRemappings,
            out List<AssemblyNameReference> conflictingReferences
        )
        {
            idealRemappings = null;
            conflictingReferences = null;

            // First, resolve all conflicts between references.
            if (0 == ResolveConflictsBetweenReferences())
            {
                // If there were no basename conflicts then there can be no version-to-version conflicts.
                // In this case, short-circuit now rather than building up all the tables below.
                return;
            }

            // Build two tables, one with a count and one with the corresponding references.
            // Dependencies which differ only by version number need a suggested redirect.
            // The count tells us whether there are two or more.
            var counts = new Dictionary<string, int>(StringComparer.OrdinalIgnoreCase);
            var references = new Dictionary<string, AssemblyNameReference>(StringComparer.OrdinalIgnoreCase);

            foreach (KeyValuePair<AssemblyNameExtension, Reference> kvp in References)
            {
                AssemblyNameExtension assemblyName = kvp.Key;
                Reference reference = kvp.Value;

                // If the assembly has a parent which has specific version set to true then we need to see if it is framework assembly
                if (reference.CheckForSpecificVersionMetadataOnParentsReference(true))
                {
                    // Try and find an entry in the redist list by comparing everything except the version.
                    AssemblyEntry entry = null;

                    if (_installedAssemblies != null)
                    {
                        entry = _installedAssemblies.FindHighestVersionInRedistList(assemblyName);
                    }

                    if (entry != null)
                    {
                        // We have found an entry in the redist list that this assembly is a framework assembly of some version
                        // also one if its parent references has specific version set to true, therefore we need to make sure
                        // that we do not consider it for conflict resolution.
                        continue;
                    }
                }

                byte[] pkt = assemblyName.GetPublicKeyToken();
                if (pkt != null && pkt.Length > 0)
                {
                    AssemblyName baseKey = assemblyName.AssemblyName.CloneIfPossible();
                    Version version = baseKey.Version;
                    baseKey.Version = null;
                    string key = baseKey.ToString();

                    if (counts.TryGetValue(key, out int c))
                    {
                        counts[key] = c + 1;
                        Version lastVersion = references[key].assemblyName.Version;

                        if (lastVersion == null || lastVersion < version)
                        {
                            references[key] = AssemblyNameReference.Create(assemblyName, reference);
                        }
                    }
                    else
                    {
                        counts[key] = 1;
                        references[key] = AssemblyNameReference.Create(assemblyName, reference);
                    }
                }
            }

            // Build the list of conflicted assemblies.
            var assemblyNamesList = new List<AssemblyNameReference>();
            foreach (string versionLessAssemblyName in counts.Keys)
            {
                if (counts[versionLessAssemblyName] > 1)
                {
                    assemblyNamesList.Add(references[versionLessAssemblyName]);
                }
            }

            // Pass over the list of conflicting references and make a binding redirect for each.
            var idealRemappingsList = new List<DependentAssembly>();

            foreach (AssemblyNameReference assemblyNameReference in assemblyNamesList)
            {
                var remapping = new DependentAssembly
                {
                    PartialAssemblyName = assemblyNameReference.assemblyName.AssemblyName
                };
                var bindingRedirect = new BindingRedirect
                {
                    OldVersionLow = new Version("0.0.0.0"),
                    OldVersionHigh = assemblyNameReference.assemblyName.AssemblyName.Version,
                    NewVersion = assemblyNameReference.assemblyName.AssemblyName.Version
                };
                remapping.BindingRedirects = new List<BindingRedirect> { bindingRedirect };

                idealRemappingsList.Add(remapping);
            }

            idealRemappings = idealRemappingsList;
            conflictingReferences = assemblyNamesList;
        }

        /// <summary>
        /// If a reference is a higher version than what exists in the redist list of the target framework then 
        /// this reference needs to be marked as excluded so that it is not not allowed to be referenced. 
        /// 
        /// If the user needs this reference then they need to set specific version to true.
        /// </summary>
        internal bool MarkReferencesExcludedDueToOtherFramework(AssemblyNameExtension assemblyName, Reference reference)
        {
            bool haveMarkedReference = false;

            // If the reference was not resolved from the GAC or AssemblyFolders then 
            // we do not need to check it if came from another framework
            string resolvedSearchPath = reference.ResolvedSearchPath;
            bool resolvedFromGAC = resolvedSearchPath.Equals(AssemblyResolutionConstants.gacSentinel, StringComparison.OrdinalIgnoreCase);
            bool resolvedFromAssemblyFolders = resolvedSearchPath.Equals(AssemblyResolutionConstants.assemblyFoldersSentinel, StringComparison.OrdinalIgnoreCase);

            if (!resolvedFromGAC && !resolvedFromAssemblyFolders && reference.IsResolved)
            {
                return false;
            }

            // Check against target framework version if projectTargetFramework is null or less than 4.5, also when flag to force check is set to true
            if (_checkAssemblyVersionAgainstTargetFrameworkVersion)
            {
                // Did the assembly name get resolved from a GlobalLocation, GAC or AssemblyFolders and is it in the frameworkList.xml for the 
                // highest version of the currently targeted framework identifier.
                bool inLaterRedistListAndFromGlobalLocation = InLatestRedistList(assemblyName);

                if (inLaterRedistListAndFromGlobalLocation)
                {
                    LogExclusionReason reason = LogAnotherFrameworkUnResolve;
                    reference.ExclusionListLoggingProperties.ExclusionReasonLogDelegate = reason;
                    reference.ExclusionListLoggingProperties.IsInExclusionList = true;
                    haveMarkedReference = true;
                }
            }

            return haveMarkedReference;
        }

        /// <summary>
        /// Is the assembly in the latest framework redist list as either passed into RAR on the lastestFrameworkDirectories property or determined by inspecting the file system.
        /// </summary>
        private bool InLatestRedistList(AssemblyNameExtension assemblyName)
        {
            bool inLaterRedistList = false;

            Tuple<RedistList, string> redistListOtherFramework = GetHighestVersionFullFrameworkForTFM(_targetFrameworkMoniker);

            if (redistListOtherFramework?.Item1 != null && redistListOtherFramework.Item1.FrameworkAssemblyEntryInRedist(assemblyName))
            {
                inLaterRedistList = true;
            }

            return inLaterRedistList;
        }

        /// <summary>
        /// Get the redist list which corresponds to the highest target framework for a given target framework moniker.
        /// 
        /// This is done in two ways:
        ///  First, if the latestTargetFrameworkDirectories parameter is passed into RAR those directories will be used to get the redist list
        ///  regardless of the target framework moniker. 
        ///  
        /// Second, if latest Target Framework Directories is not passed in then we ask the ToollocationHelper for the highest target framework which has 
        /// a TargetFrameworkIdentifier which matches the passed in TargetFrameworkMoniker.
        /// </summary>
        private Tuple<RedistList, string> GetHighestVersionFullFrameworkForTFM(FrameworkNameVersioning targetFrameworkMoniker)
        {
            RedistList redistList = null;
            Tuple<RedistList, string> redistListAndOtherFrameworkName = null;
            if (targetFrameworkMoniker != null)
            {
                lock (s_monikerToHighestRedistList)
                {
                    if (!s_monikerToHighestRedistList.TryGetValue(targetFrameworkMoniker.Identifier, out redistListAndOtherFrameworkName))
                    {
                        IList<string> referenceAssemblyDirectories;

                        string otherFrameworkName = null;

                        // The latestTargetFrameworkDirectories can be passed into RAR, if they are then use those directories rather than 
                        // getting a list by looking at the file system.
                        if (_latestTargetFrameworkDirectories != null && _latestTargetFrameworkDirectories.Length > 0)
                        {
                            referenceAssemblyDirectories = new List<string>(_latestTargetFrameworkDirectories);
                            otherFrameworkName = String.Join(";", _latestTargetFrameworkDirectories);
                        }
                        else
                        {
                            referenceAssemblyDirectories = GetHighestVersionReferenceAssemblyDirectories(targetFrameworkMoniker, out FrameworkName highestFrameworkName);
                            if (highestFrameworkName != null)
                            {
                                otherFrameworkName = highestFrameworkName.FullName;
                            }
                        }

                        if (referenceAssemblyDirectories != null && referenceAssemblyDirectories.Count > 0)
                        {
                            var seenFrameworkDirectories = new HashSet<string>(StringComparer.OrdinalIgnoreCase);
                            var assemblyTableInfos = new List<AssemblyTableInfo>();
                            foreach (string path in referenceAssemblyDirectories)
                            {
                                string[] listPaths = RedistList.GetRedistListPathsFromDisk(path);
                                foreach (string listPath in listPaths)
                                {
                                    if (!seenFrameworkDirectories.Contains(listPath))
                                    {
                                        assemblyTableInfos.Add(new AssemblyTableInfo(listPath, path));
                                        seenFrameworkDirectories.Add(listPath);
                                    }
                                }
                            }

                            // If the same set of directories was passed in before then the redist list will already be cached.
                            redistList = RedistList.GetRedistList(assemblyTableInfos.ToArray());
                        }

                        redistListAndOtherFrameworkName = new Tuple<RedistList, string>(redistList, otherFrameworkName);
                        s_monikerToHighestRedistList.Add(targetFrameworkMoniker.Identifier, redistListAndOtherFrameworkName);
                    }
                }
            }

            return redistListAndOtherFrameworkName;
        }

        /// <summary>
        /// Based on a target framework moniker, get the set of reference assembly directories which 
        /// correspond to the highest version of the target framework identifier property on the target framework moniker.
        /// </summary>
        private static IList<string> GetHighestVersionReferenceAssemblyDirectories(FrameworkNameVersioning targetFrameworkMoniker, out FrameworkNameVersioning highestVersionMoniker)
        {
            IList<string> referenceAssemblyDirectories;
            string targetFrameworkRootDirectory = ToolLocationHelper.GetProgramFilesReferenceAssemblyRoot();

            highestVersionMoniker = ToolLocationHelper.HighestVersionOfTargetFrameworkIdentifier(targetFrameworkRootDirectory, targetFrameworkMoniker.Identifier);
            if (highestVersionMoniker == null)
            {
                referenceAssemblyDirectories = new List<string>();
            }
            else
            {
                referenceAssemblyDirectories = ToolLocationHelper.GetPathToReferenceAssemblies(targetFrameworkRootDirectory, highestVersionMoniker);
            }
            return referenceAssemblyDirectories;
        }
        
        /// <summary>
        /// Is the assemblyName in the current redist list and does it have a version number which is higher than what is in the current redist list.
        /// This may happen if someone passes in a p2p reference whcih is a framework assembly which is a higher version than what is in the redist list.
        /// </summary>
        internal void MarkReferenceWithHighestVersionInCurrentRedistList(AssemblyNameExtension assemblyName, Reference reference)
        {
            if (_installedAssemblies != null)
            {
                // Find the highest version of the assembly in the current redist list
                AssemblyEntry highestInRedistList = _installedAssemblies.FindHighestVersionInRedistList(assemblyName);

                if (highestInRedistList != null)
                {
                    reference.ExclusionListLoggingProperties.HighestVersionInRedist = highestInRedistList.AssemblyNameExtension.Version;
                }
            }
        }

        /// <summary>
        /// Is the assemblyName in the current redist list and does it have a version number which is higher than what is in the current redist list.
        /// This may happen if someone passes in a p2p reference whcih is a framework assembly which is a higher version than what is in the redist list.
        /// </summary>
        internal bool MarkReferenceForExclusionDueToHigherThanCurrentFramework(AssemblyNameExtension assemblyName, Reference reference)
        {
            // In this method have we marked a reference as needing to be excluded
            bool haveMarkedReference = false;

            // Mark reference as excluded

            // Check against target framework version if projectTargetFramework is null or less than 4.5, also when flag to force check is set to true
            if (_checkAssemblyVersionAgainstTargetFrameworkVersion)
            {
                // Check assemblies versions when target framework version is less than 4.5

                // Make sure the version is higher than the version in the redist. 
                bool higherThanCurrentRedistList = (reference.ReferenceVersion != null && reference.ExclusionListLoggingProperties.HighestVersionInRedist != null)
                                                   && reference.ReferenceVersion.CompareTo(reference.ExclusionListLoggingProperties.HighestVersionInRedist) > 0;

                if (higherThanCurrentRedistList)
                {
                    reference.ExclusionListLoggingProperties.ExclusionReasonLogDelegate = LogHigherVersionUnresolve;
                    reference.ExclusionListLoggingProperties.IsInExclusionList = true;
                    haveMarkedReference = true;
                }
            }

            return haveMarkedReference;
        }

        /// <summary>
        /// Does the assembly have a targetFrameworkAttribute which has a higher framework version than what the project is currently targeting.
        /// This may happen for example if a p2p is done between two projects with built against different target frameworks.
        /// </summary>
        internal bool MarkReferenceForExclusionDueToHigherThanCurrentFrameworkAttribute(AssemblyNameExtension assemblyName, Reference reference)
        {
            // In this method have we marked a reference as needing to be excluded
            bool haveMarkedReference = false;

            if (!(reference.IsResolved && _fileExists(reference.FullPath)) || reference.IsPrerequisite || (_frameworkPaths != null && Reference.IsFrameworkFile(reference.FullPath, _frameworkPaths)))
            {
                return false;
            }

            // Make sure the version is higher than the version in the redist. 
            // If the identifier are not equal we do not check since we are not trying to catch cross framework incompatibilities.
            bool higherThanCurrentFramework = reference.FrameworkNameAttribute != null
                                              && _targetFrameworkMoniker != null
                                              && String.Equals(reference.FrameworkNameAttribute.Identifier, _targetFrameworkMoniker.Identifier, StringComparison.OrdinalIgnoreCase)
                                              && reference.FrameworkNameAttribute.Version > _targetFrameworkMoniker.Version;

            // Mark reference as excluded
            if (higherThanCurrentFramework)
            {
                reference.ExclusionListLoggingProperties.ExclusionReasonLogDelegate = LogHigherVersionUnresolveDueToAttribute;
                reference.ExclusionListLoggingProperties.IsInExclusionList = true;
                haveMarkedReference = true;
            }

            return haveMarkedReference;
        }
        
        /// <summary>
        /// Build a table of simple names mapped to assemblyname+reference.
        /// </summary>
        private Dictionary<string, List<AssemblyNameReference>> BuildSimpleNameTable()
        {
            // Build a list of base file names from references.
            // These would conflict with each other if copied to the output directory.
            var baseNames = new Dictionary<string, List<AssemblyNameReference>>(StringComparer.CurrentCultureIgnoreCase);

            foreach (AssemblyNameExtension assemblyName in References.Keys)
            {
                AssemblyNameReference assemblyReference;
                assemblyReference.assemblyName = assemblyName;
                assemblyReference.reference = GetReference(assemblyName);

                // Notice that unresolved assemblies are still added to the table.
                // This is because an unresolved assembly may have a different version 
                // which would influence unification. We want to report this to the user.
                string baseName = assemblyName.Name;

                if (!baseNames.TryGetValue(baseName, out List<AssemblyNameReference> refs))
                {
                    refs = new List<AssemblyNameReference>();
                    baseNames[baseName] = refs;
                }

                refs.Add(assemblyReference);
            }

            return baseNames;
        }

        /// <summary>
        /// Given two references along with their fusion names, resolve the filename conflict that they
        /// would have if both assemblies need to be copied to the same directory.
        /// </summary>
        private static int ResolveAssemblyNameConflict(AssemblyNameReference assemblyReference0, AssemblyNameReference assemblyReference1)
        {
            // Extra checks for PInvoke-destined data.
            ErrorUtilities.VerifyThrow(assemblyReference0.assemblyName.FullName != null, "Got a null assembly name fullname. (0)");
            ErrorUtilities.VerifyThrow(assemblyReference1.assemblyName.FullName != null, "Got a null assembly name fullname. (1)");

            string[] conflictFusionNames = { assemblyReference0.assemblyName.FullName, assemblyReference1.assemblyName.FullName };
            Reference[] conflictReferences = { assemblyReference0.reference, assemblyReference1.reference };
            AssemblyNameExtension[] conflictAssemblyNames = { assemblyReference0.assemblyName, assemblyReference1.assemblyName };
            bool[] conflictLegacyUnified = { assemblyReference0.reference.IsPrimary, assemblyReference1.reference.IsPrimary };

            //  If both assemblies being compared are primary references, the caller should pass in a zero-flag 
            // (non-unified) for both. (This conforms to the C# assumption that two direct references are meant to be 
            // SxS.)
            if (conflictReferences[0].IsPrimary && conflictReferences[1].IsPrimary)
            {
                conflictLegacyUnified[0] = false;
                conflictLegacyUnified[1] = false;
            }

            // This is ok here because even if the method says two versions are equivilant the algorithm below will still pick the highest version.
            NativeMethods.CompareAssemblyIdentity
            (
                conflictFusionNames[0],
                conflictLegacyUnified[0],
                conflictFusionNames[1],
                conflictLegacyUnified[1],
                out bool equivalent,
                out _
            );

            // Remove one and provide some information about why.
            var victim = 0;
            ConflictLossReason reason = ConflictLossReason.InsolubleConflict;

            // Pick the one with the highest version number.
            if (conflictReferences[0].IsPrimary && !conflictReferences[1].IsPrimary)
            {
                // Choose the primary version.
                victim = 1;
                reason = ConflictLossReason.WasNotPrimary;
            }
            else if (!conflictReferences[0].IsPrimary && conflictReferences[1].IsPrimary)
            {
                // Choose the primary version.
                victim = 0;
                reason = ConflictLossReason.WasNotPrimary;
            }
            else if (!conflictReferences[0].IsPrimary && !conflictReferences[1].IsPrimary)
            {
                if
                (
                    // Version comparison only if there are two versions to compare.
                    // Null versions can occur when simply-named assemblies are unresolved.
                    conflictAssemblyNames[0].Version != null && conflictAssemblyNames[1].Version != null
                    && conflictAssemblyNames[0].Version > conflictAssemblyNames[1].Version
                )
                {
                    // Choose the higher version
                    victim = 1;
                    if (equivalent)
                    {
                        reason = ConflictLossReason.HadLowerVersion;
                    }
                }
                else if
                (
                    // Version comparison only if there are two versions to compare.
                    // Null versions can occur when simply-named assemblies are unresolved.
                    conflictAssemblyNames[0].Version != null && conflictAssemblyNames[1].Version != null
                    && conflictAssemblyNames[0].Version < conflictAssemblyNames[1].Version
                )
                {
                    // Choose the higher version
                    victim = 0;
                    if (equivalent)
                    {
                        reason = ConflictLossReason.HadLowerVersion;
                    }
                }
                else
                {
                    victim = 0;

                    if (equivalent)
                    {
                        // Fusion thinks they're interchangeable.
                        reason = ConflictLossReason.FusionEquivalentWithSameVersion;
                    }
                }
            }
            
            // Remove the one chosen.
            int victor = 1 - victim;
            conflictReferences[victim].ConflictVictorName = conflictAssemblyNames[victor];
            conflictReferences[victim].ConflictLossExplanation = reason;
            conflictReferences[victor].AddConflictVictim(conflictAssemblyNames[victim]);

            return victim;
        }

        /// <summary>
        /// Returns true if an assembly has been removed from the .NET framework
        /// </summary>
        private static bool IsAssemblyRemovedFromDotNetFramework(AssemblyNameExtension assemblyName, string fullPath, string[] frameworkPaths, InstalledAssemblies installedAssemblies)
        {
            if (installedAssemblies != null)
            {
                AssemblyEntry redistListEntry = installedAssemblies.FindHighestVersionInRedistList(assemblyName);
                if (redistListEntry != null)
                {
                    Version redistListVersion = redistListEntry.AssemblyNameExtension.Version;

                    if (redistListVersion != null && assemblyName.Version >= redistListVersion && !Reference.IsFrameworkFile(fullPath, frameworkPaths))
                    {
                        return true;
                    }
                }
            }
            return false;
        }

        /// <summary>
        /// Get unification information for the given assembly name. 
        /// </summary>
        /// <param name="assemblyName">The assembly name.</param>
        /// <param name="unifiedVersion">The new version of the assembly to use.</param>
        /// <param name="unificationReason">The reason this reference was unified.</param>
        /// <param name="isPrerequisite">True if this is a prereq assembly.</param>
        /// <returns>True if there was a unification.</returns>
        private bool UnifyAssemblyNameVersions
        (
            AssemblyNameExtension assemblyName,
            out Version unifiedVersion,
            out UnificationReason unificationReason,
            out bool isPrerequisite,
            out bool? isRedistRoot,
            out string redistName
        )
        {
            unifiedVersion = assemblyName.Version;
            isPrerequisite = false;
            isRedistRoot = null;
            redistName = null;
            unificationReason = UnificationReason.DidntUnify;

            // If there's no version, for example in a simple name, then no remapping is possible.
            if (assemblyName.Version == null)
            {
                return false;
            }

            // Try for a remapped assemblies unification.
            if (_remappedAssemblies != null)
            {
                foreach (DependentAssembly remappedAssembly in _remappedAssemblies)
                {
                    AssemblyName comparisonAssembly = remappedAssembly.AssemblyNameReadOnly;

                    if (CompareAssembliesIgnoringVersion(assemblyName.AssemblyName, comparisonAssembly))
                    {
                        foreach (BindingRedirect bindingRedirect in remappedAssembly.BindingRedirects)
                        {
                            if (assemblyName.Version >= bindingRedirect.OldVersionLow && assemblyName.Version <= bindingRedirect.OldVersionHigh)
                            {
                                // If the new version is different than the old version, then there is a unification.
                                if (assemblyName.Version != bindingRedirect.NewVersion)
                                {
                                    unifiedVersion = bindingRedirect.NewVersion;
                                    unificationReason = UnificationReason.BecauseOfBindingRedirect;
                                    return true;
                                }
                            }
                        }
                    }
                }
            }

            // Try for an installed assemblies unification.
            if (_installedAssemblies != null)
            {
                _installedAssemblies.GetInfo
                (
                    assemblyName,
                    out unifiedVersion,
                    out isPrerequisite,
                    out isRedistRoot,
                    out redistName
                );

                // Was there a unification?
                if (unifiedVersion != assemblyName.Version)
                {
                    unificationReason = UnificationReason.FrameworkRetarget;
                    return assemblyName.Version != unifiedVersion;
                }
            }


            return false;
        }

        /// <summary>
        /// Used to avoid extra allocations from cloning AssemblyNameExtension and AssemblyName
        /// </summary>
        private bool CompareAssembliesIgnoringVersion(AssemblyName a, AssemblyName b)
        {
            ErrorUtilities.VerifyThrowInternalNull(a, nameof(a));
            ErrorUtilities.VerifyThrowInternalNull(b, nameof(b));

            if (a == b)
            {
                return true;
            }

            if (0 != String.Compare(a.Name, b.Name, StringComparison.OrdinalIgnoreCase))
            {
                return false;
            }

            if (!AssemblyNameExtension.CompareCultures(a, b))
            {
                return false;
            }

            if (!AssemblyNameExtension.ComparePublicKeyTokens(a.GetPublicKeyToken(), b.GetPublicKeyToken()))
            {
                return false;
            }

            return true;
        }

        /// <summary>
        /// Return the resulting reference items, dependencies and other files.
        /// </summary>
        /// <param name="primaryFiles">Primary references fully resolved.</param>
        /// <param name="dependencyFiles">Dependent references fully resolved.</param>
        /// <param name="relatedFiles">Related files like .xmls and .pdbs.</param>
        /// <param name="satelliteFiles">Satellite files.</param>
        /// <param name="copyLocalFiles">All copy-local files out of primaryFiles+dependencyFiles+relatedFiles+satelliteFiles.</param>
        internal (ITaskItem[] primaryFiles,
            ITaskItem[] dependencyFiles,
            ITaskItem[] relatedFiles,
            ITaskItem[] satelliteFiles,
            ITaskItem[] serializationAssemblyFiles,
            ITaskItem[] scatterFiles,
            ITaskItem[] copyLocalFiles) GetReferenceItems()
        {
            ITaskItem[] primaryFiles = Array.Empty<ITaskItem>();
            ITaskItem[] dependencyFiles = Array.Empty<ITaskItem>();
            ITaskItem[] relatedFiles = Array.Empty<ITaskItem>();
            ITaskItem[] satelliteFiles = Array.Empty<ITaskItem>();
            ITaskItem[] serializationAssemblyFiles = Array.Empty<ITaskItem>();
            ITaskItem[] scatterFiles = Array.Empty<ITaskItem>();
            ITaskItem[] copyLocalFiles = Array.Empty<ITaskItem>();

            var primaryItems = new List<ITaskItem>();
            var dependencyItems = new List<ITaskItem>();
            var relatedItems = new List<ITaskItem>();
            var satelliteItems = new List<ITaskItem>();
            var serializationAssemblyItems = new List<ITaskItem>();
            var scatterItems = new List<ITaskItem>();
            var copyLocalItems = new List<ITaskItem>();

            foreach (AssemblyNameExtension assemblyName in References.Keys)
            {
                string fusionName = assemblyName.FullName;
                Reference reference = GetReference(assemblyName);

                // Conflict victims and badimages are filtered out.
                if (!reference.IsBadImage)
                {
                    reference.SetFinalCopyLocalState
                    (
                        assemblyName,
                        _frameworkPaths,
                        _targetProcessorArchitecture,
                        _getRuntimeVersion,
                        _targetedRuntimeVersion,
                        _fileExists,
                        _getAssemblyPathInGac,
                        _copyLocalDependenciesWhenParentReferenceInGac,
                        _doNotCopyLocalIfInGac,
                        this
                    );

                    // If mscorlib was found as a dependency and not a primary reference we will assume that mscorlib on the target machine will be ok to use.
                    // If mscorlib was a primary reference then we may have resolved one which is a differnt version that is on the target
                    // machine and we should gather it along with the other references.
                    if (!reference.IsPrimary && IsPseudoAssembly(assemblyName.Name))
                    {
                        continue;
                    }

                    if (reference.IsResolved)
                    {
                        ITaskItem referenceItem = SetItemMetadata(relatedItems, satelliteItems, serializationAssemblyItems, scatterItems, fusionName, reference, assemblyName);

                        if (reference.IsPrimary)
                        {
                            if (!reference.IsBadImage)
                            {
                                // Add a primary item.
                                primaryItems.Add(referenceItem);
                            }
                        }
                        else
                        {
                            // Add the reference item.
                            dependencyItems.Add(referenceItem);
                        }
                    }
                }
            }

            primaryFiles = new ITaskItem[primaryItems.Count];
            primaryItems.CopyTo(primaryFiles, 0);

            dependencyFiles = dependencyItems.ToArray();
            relatedFiles = relatedItems.ToArray();
            satelliteFiles = satelliteItems.ToArray();
            serializationAssemblyFiles = serializationAssemblyItems.ToArray();
            scatterFiles = scatterItems.ToArray();

            // Sort for stable outputs. (These came from a hashtable, which as undefined enumeration order.)
            Array.Sort(primaryFiles, TaskItemSpecFilenameComparer.Comparer);

            // Find the copy-local items.
            FindCopyLocalItems(primaryFiles, copyLocalItems);
            FindCopyLocalItems(dependencyFiles, copyLocalItems);
            FindCopyLocalItems(relatedFiles, copyLocalItems);
            FindCopyLocalItems(satelliteFiles, copyLocalItems);
            FindCopyLocalItems(serializationAssemblyFiles, copyLocalItems);
            FindCopyLocalItems(scatterFiles, copyLocalItems);
<<<<<<< HEAD
            copyLocalFiles = (ITaskItem[])copyLocalItems.ToArray(typeof(ITaskItem));

            return (primaryFiles,
            dependencyFiles,
            relatedFiles,
            satelliteFiles,
            serializationAssemblyFiles,
            scatterFiles,
            copyLocalFiles);
=======
            copyLocalFiles = copyLocalItems.ToArray();
>>>>>>> 3acd17c6
        }

        /// <summary>
        /// Set metadata on the items which will be output from RAR.
        /// </summary>
        private ITaskItem SetItemMetadata(List<ITaskItem> relatedItems, List<ITaskItem> satelliteItems, List<ITaskItem> serializationAssemblyItems, List<ITaskItem> scatterItems, string fusionName, Reference reference, AssemblyNameExtension assemblyName)
        {
            // Set up the main item.
            ITaskItem referenceItem = new TaskItem();
            referenceItem.ItemSpec = reference.FullPath;
            referenceItem.SetMetadata(ItemMetadataNames.resolvedFrom, reference.ResolvedSearchPath);

            // Set the CopyLocal metadata.
            if (reference.IsCopyLocal)
            {
                referenceItem.SetMetadata(ItemMetadataNames.copyLocal, "true");
            }
            else
            {
                referenceItem.SetMetadata(ItemMetadataNames.copyLocal, "false");
            }

            // Set the FusionName metadata.
            referenceItem.SetMetadata(ItemMetadataNames.fusionName, fusionName);

            // Set the Redist name metadata.
            if (!String.IsNullOrEmpty(reference.RedistName))
            {
                referenceItem.SetMetadata(ItemMetadataNames.redist, reference.RedistName);
            }

            if (Reference.IsFrameworkFile(reference.FullPath, _frameworkPaths) || (_installedAssemblies != null && _installedAssemblies.FrameworkAssemblyEntryInRedist(assemblyName)))
            {
                if (!IsAssemblyRemovedFromDotNetFramework(assemblyName, reference.FullPath, _frameworkPaths, _installedAssemblies))
                {
                    referenceItem.SetMetadata(ItemMetadataNames.frameworkFile, "true");
                }
            }

            if (!String.IsNullOrEmpty(reference.ImageRuntime))
            {
                referenceItem.SetMetadata(ItemMetadataNames.imageRuntime, reference.ImageRuntime);
            }

            if (reference.IsWinMDFile)
            {
                referenceItem.SetMetadata(ItemMetadataNames.winMDFile, "true");

                // The ImplementationAssembly is only set if the implementation file exits on disk
                if (reference.ImplementationAssembly != null)
                {
                    if (VerifyArchitectureOfImplementationDll(reference.ImplementationAssembly, reference.FullPath))
                    {
                        referenceItem.SetMetadata(ItemMetadataNames.winmdImplmentationFile, Path.GetFileName(reference.ImplementationAssembly));

                        // Add the implementation item as a related file
                        ITaskItem item = new TaskItem(reference.ImplementationAssembly);
                        // Clone metadata.
                        referenceItem.CopyMetadataTo(item);
                        // Related files don't have a fusion name.
                        item.SetMetadata(ItemMetadataNames.fusionName, "");
                        RemoveNonForwardableMetadata(item);

                        // Add the related item.
                        relatedItems.Add(item);
                    }
                }

                if (reference.IsManagedWinMDFile)
                {
                    referenceItem.SetMetadata(ItemMetadataNames.winMDFileType, "Managed");
                }
                else
                {
                    referenceItem.SetMetadata(ItemMetadataNames.winMDFileType, "Native");
                }
            }

            // Set the IsRedistRoot metadata
            if (reference.IsRedistRoot == true)
            {
                referenceItem.SetMetadata(ItemMetadataNames.isRedistRoot, "true");
            }
            else if (reference.IsRedistRoot == false)
            {
                referenceItem.SetMetadata(ItemMetadataNames.isRedistRoot, "false");
            }
            else
            {
                // This happens when the redist root is "null". This means there
                // was no IsRedistRoot flag in the Redist XML (or there was no 
                // redist XML at all for this item).
            }

            // If there was a primary source item, then forward metadata from it.
            // It's important that the metadata from the primary source item
            // win over the same metadata from other source items, so that's
            // why we put this first.  (CopyMetadataTo will never override an 
            // already existing metadata.)  For example, if this reference actually
            // came directly from an item declared in the project file, we'd
            // want to use the metadata from it, not some other random item in
            // the project file that happened to have this reference as a dependency.
            if (reference.PrimarySourceItem != null)
            {
                reference.PrimarySourceItem.CopyMetadataTo(referenceItem);
            }
            else
            {
                bool hasImplementationFile = referenceItem.GetMetadata(ItemMetadataNames.winmdImplmentationFile).Length > 0;
                bool hasImageRuntime = referenceItem.GetMetadata(ItemMetadataNames.imageRuntime).Length > 0;
                bool hasWinMDFile = referenceItem.GetMetadata(ItemMetadataNames.winMDFile).Length > 0;

                // If there were non-primary source items, then forward metadata from them.
                ICollection sourceItems = reference.GetSourceItems();
                foreach (ITaskItem sourceItem in sourceItems)
                {
                    sourceItem.CopyMetadataTo(referenceItem);
                }

                // If the item originally did not have the implementation file metadata then we do not want to get it from the set of primary source items
                // since the implementation file is something specific to the source item and not supposed to be propigated.
                if (!hasImplementationFile)
                {
                    referenceItem.RemoveMetadata(ItemMetadataNames.winmdImplmentationFile);
                }

                // If the item originally did not have the ImageRuntime metadata then we do not want to get it from the set of primary source items
                // since the ImageRuntime is something specific to the source item and not supposed to be propigated.
                if (!hasImageRuntime)
                {
                    referenceItem.RemoveMetadata(ItemMetadataNames.imageRuntime);
                }

                // If the item originally did not have the WinMDFile metadata then we do not want to get it from the set of primary source items
                // since the WinMDFile is something specific to the source item and not supposed to be propigated
                if (!hasWinMDFile)
                {
                    referenceItem.RemoveMetadata(ItemMetadataNames.winMDFile);
                }
            }

            if (reference.ReferenceVersion != null)
            {
                referenceItem.SetMetadata(ItemMetadataNames.version, reference.ReferenceVersion.ToString());
            }
            else
            {
                referenceItem.SetMetadata(ItemMetadataNames.version, String.Empty);
            }

            // Now clone all properties onto the related files.
            foreach (string relatedFileExtension in reference.GetRelatedFileExtensions())
            {
                ITaskItem item = new TaskItem(reference.FullPathWithoutExtension + relatedFileExtension);
                // Clone metadata.
                referenceItem.CopyMetadataTo(item);
                // Related files don't have a fusion name.
                item.SetMetadata(ItemMetadataNames.fusionName, "");
                RemoveNonForwardableMetadata(item);

                // Add the related item.
                relatedItems.Add(item);
            }

            // Set up the satellites.
            foreach (string satelliteFile in reference.GetSatelliteFiles())
            {
                ITaskItem item = new TaskItem(Path.Combine(reference.DirectoryName, satelliteFile));
                // Clone metadata.
                referenceItem.CopyMetadataTo(item);
                // Set the destination directory.
                item.SetMetadata(ItemMetadataNames.destinationSubDirectory, FileUtilities.EnsureTrailingSlash(Path.GetDirectoryName(satelliteFile)));
                // Satellite files don't have a fusion name.
                item.SetMetadata(ItemMetadataNames.fusionName, "");
                RemoveNonForwardableMetadata(item);

                // Add the satellite item.
                satelliteItems.Add(item);
            }

            // Set up the serialization assemblies
            foreach (string serializationAssemblyFile in reference.GetSerializationAssemblyFiles())
            {
                ITaskItem item = new TaskItem(Path.Combine(reference.DirectoryName, serializationAssemblyFile));
                // Clone metadata.
                referenceItem.CopyMetadataTo(item);
                // serialization assemblies files don't have a fusion name.
                item.SetMetadata(ItemMetadataNames.fusionName, "");
                RemoveNonForwardableMetadata(item);

                // Add the serialization assembly item.
                serializationAssemblyItems.Add(item);
            }

            // Set up the scatter files.
            foreach (string scatterFile in reference.GetScatterFiles())
            {
                ITaskItem item = new TaskItem(Path.Combine(reference.DirectoryName, scatterFile));
                // Clone metadata.
                referenceItem.CopyMetadataTo(item);
                // We don't have a fusion name for scatter files.
                item.SetMetadata(ItemMetadataNames.fusionName, "");
                RemoveNonForwardableMetadata(item);

                // Add the satellite item.
                scatterItems.Add(item);
            }

            // As long as the item has not come from somewhere else say it came from rar (p2p's can come from somewhere else).
            if (referenceItem.GetMetadata(ItemMetadataNames.msbuildReferenceSourceTarget).Length == 0)
            {
                referenceItem.SetMetadata(ItemMetadataNames.msbuildReferenceSourceTarget, "ResolveAssemblyReference");
            }

            if (referenceItem.GetMetadata(ItemMetadataNames.msbuildReferenceSourceTarget).Equals("ProjectReference"))
            {
                if (reference.PrimarySourceItem != null)
                {
                    referenceItem.SetMetadata(ItemMetadataNames.projectReferenceOriginalItemSpec, reference.PrimarySourceItem.GetMetadata("OriginalItemSpec"));
                }
            }

            return referenceItem;
        }

        /// <summary>
        /// Verify that the implementation dll has a matching architecture to what the project is targeting.
        /// </summary>
        private bool VerifyArchitectureOfImplementationDll(string dllPath, string winmdFile)
        {
            try
            {
                UInt16 machineType = _readMachineTypeFromPEHeader(dllPath);
                SystemProcessorArchitecture dllArchitecture = SystemProcessorArchitecture.None;

                if (machineType == NativeMethods.IMAGE_FILE_MACHINE_INVALID)
                {
                    throw new BadImageFormatException(ResourceUtilities.GetResourceString("ResolveAssemblyReference.ImplementationDllHasInvalidPEHeader"));
                }

                switch (machineType)
                {
                    case NativeMethods.IMAGE_FILE_MACHINE_AMD64:
                        dllArchitecture = SystemProcessorArchitecture.Amd64;
                        break;
                    case NativeMethods.IMAGE_FILE_MACHINE_ARM:
                    case NativeMethods.IMAGE_FILE_MACHINE_ARMV7:
                        dllArchitecture = SystemProcessorArchitecture.Arm;
                        break;
                    case NativeMethods.IMAGE_FILE_MACHINE_I386:
                        dllArchitecture = SystemProcessorArchitecture.X86;
                        break;
                    case NativeMethods.IMAGE_FILE_MACHINE_IA64:
                        dllArchitecture = SystemProcessorArchitecture.IA64;
                        break;
                    case NativeMethods.IMAGE_FILE_MACHINE_UNKNOWN:
                        dllArchitecture = SystemProcessorArchitecture.None;
                        break;
                    default:
                        if (_warnOrErrorOnTargetArchitectureMismatch == WarnOrErrorOnTargetArchitectureMismatchBehavior.Error)
                        {
                            _log.LogErrorWithCodeFromResources("ResolveAssemblyReference.UnknownProcessorArchitecture", dllPath, winmdFile, machineType.ToString("X", CultureInfo.InvariantCulture));
                            return false;
                        }
                        else if (_warnOrErrorOnTargetArchitectureMismatch == WarnOrErrorOnTargetArchitectureMismatchBehavior.Warning)
                        {
                            _log.LogWarningWithCodeFromResources("ResolveAssemblyReference.UnknownProcessorArchitecture", dllPath, winmdFile, machineType.ToString("X", CultureInfo.InvariantCulture));
                            return true;
                        }
                        break;
                }

                // If the assembly is MSIL or none it can work anywhere so there does not need to be any warning ect.
                if (dllArchitecture == SystemProcessorArchitecture.MSIL || dllArchitecture == SystemProcessorArchitecture.None)
                {
                    return true;
                }

                if (_targetProcessorArchitecture != dllArchitecture)
                {
                    if (_warnOrErrorOnTargetArchitectureMismatch == WarnOrErrorOnTargetArchitectureMismatchBehavior.Error)
                    {
                        _log.LogErrorWithCodeFromResources("ResolveAssemblyReference.MismatchBetweenTargetedAndReferencedArchOfImplementation", ResolveAssemblyReferenceImpl.ProcessorArchitectureToString(_targetProcessorArchitecture), ResolveAssemblyReferenceImpl.ProcessorArchitectureToString(dllArchitecture), dllPath, winmdFile);
                        return false;
                    }
                    else if (_warnOrErrorOnTargetArchitectureMismatch == WarnOrErrorOnTargetArchitectureMismatchBehavior.Warning)
                    {
                        _log.LogWarningWithCodeFromResources("ResolveAssemblyReference.MismatchBetweenTargetedAndReferencedArchOfImplementation", ResolveAssemblyReferenceImpl.ProcessorArchitectureToString(_targetProcessorArchitecture), ResolveAssemblyReferenceImpl.ProcessorArchitectureToString(dllArchitecture), dllPath, winmdFile);
                    }
                }

                return true;
            }
            catch (Exception e)
            {
                if (ExceptionHandling.IsCriticalException(e))
                {
                    throw;
                }

                _log.LogErrorWithCodeFromResources("ResolveAssemblyReference.ProblemReadingImplementationDll", dllPath, e.Message);
                return false;
            }
        }

        /// <summary>
        /// Read the PE header to get the machine type
        /// </summary>
        internal static UInt16 ReadMachineTypeFromPEHeader(string dllPath)
        {
            /*
             At location 0x3c, the stub has the file offset to the PE signature. This information enables Windows to properly execute the image file, even though it has an MS DOS stub. This file offset is placed at location 0x3c during linking.
            * After the MS DOS stub, at the file offset specified at offset 0x3c, is a 4-byte signature that identifies the file as a PE format image file. This signature is "PE\0\0" (the letters "P" and "E" followed by two null bytes).
            * At the beginning of an object file, or immediately after the signature of an image file, is a standard COFF file header in the following format. Note that the Windows loader limits the number of sections to 96.
            Offset
                    Size	Field	Description
                    0	2	Machine	The number that identifies the type of target machine. For more information, see section 3.3.1, "Machine Types."

                    IMAGE_FILE_MACHINE_UNKNOWN	0x0	The contents of this field are assumed to be applicable to any machine type
                    IMAGE_FILE_MACHINE_AMD64	0x8664	x64
                    IMAGE_FILE_MACHINE_ARM	0x1c0	ARM little endian
                    IMAGE_FILE_MACHINE_I386	0x14c	Intel 386 or later processors and compatible processors
                    IMAGE_FILE_MACHINE_IA64	0x200	Intel Itanium processor family
            * */

            UInt16 machineType = NativeMethods.IMAGE_FILE_MACHINE_INVALID;
            using (FileStream implementationStream = new FileStream(dllPath, FileMode.Open, FileAccess.Read))
            {
                // Seek to location that contains PE offset.
                implementationStream.Seek(PEOFFSET, SeekOrigin.Begin);

                using (BinaryReader reader = new BinaryReader(implementationStream))
                {
                    // Read the offset to the PE header
                    Int32 offSet = reader.ReadInt32();
                    implementationStream.Seek(offSet, SeekOrigin.Begin);

                    // Read the PE header should be PE\0\0
                    UInt32 peHeader = reader.ReadUInt32();
                    if (peHeader == PEHEADER)
                    {
                        machineType = reader.ReadUInt16();
                    }
                }
            }

            return machineType;
        }

        /// <summary>
        /// Some metadata should not be forwarded between the parent and child items.
        /// </summary>
        private static void RemoveNonForwardableMetadata(ITaskItem item)
        {
            item.RemoveMetadata(ItemMetadataNames.winmdImplmentationFile);
            item.RemoveMetadata(ItemMetadataNames.imageRuntime);
            item.RemoveMetadata(ItemMetadataNames.winMDFile);
        }

        /// <summary>
        /// Given a list of items, find all that have CopyLocal==true and add it to the list.
        /// </summary>
        private static void FindCopyLocalItems(ITaskItem[] items, List<ITaskItem> copyLocalItems)
        {
            foreach (ITaskItem i in items)
            {
                bool copyLocal = MetadataConversionUtilities.TryConvertItemMetadataToBool
                    (
                        i,
                        ItemMetadataNames.copyLocal,
                        out bool found
                    );

                if (found && copyLocal)
                {
                    copyLocalItems.Add(i);
                }
            }
        }

        #region ExclusionList LoggingMessage helpers

        /// <summary>
        /// The reference was determined to have a version which is higher than what is in the currently targeted redist list.
        /// </summary>
        internal void LogHigherVersionUnresolve(bool displayPrimaryReferenceMessage, AssemblyNameExtension assemblyName, Reference reference, ITaskItem referenceItem, string targetedFramework)
        {
            if (displayPrimaryReferenceMessage)
            {
                _log.LogWarningWithCodeFromResources("ResolveAssemblyReference.PrimaryReferenceOutsideOfFramework", reference.PrimarySourceItem.ItemSpec /* primary item spec*/, reference.ReferenceVersion /*Version of dependent assemby*/, reference.ExclusionListLoggingProperties.HighestVersionInRedist /*Version found in redist*/);
            }
            else
            {
                _log.LogWarningWithCodeFromResources("ResolveAssemblyReference.DependencyReferenceOutsideOfFramework", referenceItem.ItemSpec /* primary item spec*/, assemblyName.FullName /*Dependent assemblyName*/, reference.ReferenceVersion /*Version of dependent assemby*/, reference.ExclusionListLoggingProperties.HighestVersionInRedist /*Version found in redist*/);
            }
        }

        /// <summary>
        /// The reference was determined to have a version which is higher than what is in the currently targeted using the framework attribute.
        /// </summary>
        internal void LogHigherVersionUnresolveDueToAttribute(bool displayPrimaryReferenceMessage, AssemblyNameExtension assemblyName, Reference reference, ITaskItem referenceItem, string targetedFramework)
        {
            if (displayPrimaryReferenceMessage)
            {
                _log.LogWarningWithCodeFromResources("ResolveAssemblyReference.PrimaryReferenceOutsideOfFrameworkUsingAttribute", reference.PrimarySourceItem.ItemSpec /* primary item spec*/, reference.FrameworkNameAttribute /*Version of dependent assemby*/, targetedFramework);
            }
            else
            {
                _log.LogWarningWithCodeFromResources("ResolveAssemblyReference.DependencyReferenceOutsideOfFrameworkUsingAttribute", referenceItem.ItemSpec /* primary item spec*/, assemblyName.FullName /*Dependent assemblyName*/, reference.FrameworkNameAttribute, targetedFramework);
            }
        }

        /// <summary>
        /// The reference was determined to not be in the current redist list but in fact are from another framework.
        /// </summary>
        internal void LogAnotherFrameworkUnResolve(bool displayPrimaryReferenceMessage, AssemblyNameExtension assemblyName, Reference reference, ITaskItem referenceItem, string targetedFramework)
        {
            if (displayPrimaryReferenceMessage)
            {
                _log.LogWarningWithCodeFromResources("ResolveAssemblyReference.PrimaryReferenceInAnotherFramework", reference.PrimarySourceItem.ItemSpec /* primary item spec*/, targetedFramework);
            }
            else
            {
                _log.LogWarningWithCodeFromResources("ResolveAssemblyReference.DependencyReferenceInAnotherFramework", referenceItem.ItemSpec /* primary item spec*/, assemblyName.FullName /*Dependent assemblyName*/, targetedFramework);
            }
        }

        /// <summary>
        /// The reference was found to be resolved from a full framework while we are actually targeting a profile.
        /// </summary>
        internal void LogProfileExclusionUnresolve(bool displayPrimaryReferenceMessage, AssemblyNameExtension assemblyName, Reference reference, ITaskItem referenceItem, string targetedFramework)
        {
            if (displayPrimaryReferenceMessage)
            {
                _log.LogWarningWithCodeFromResources("ResolveAssemblyReference.FailedToResolveReferenceBecausePrimaryAssemblyInExclusionList", reference.PrimarySourceItem.ItemSpec, targetedFramework);
            }
            else
            {
                _log.LogWarningWithCodeFromResources("ResolveAssemblyReference.FailBecauseDependentAssemblyInExclusionList", referenceItem.ItemSpec, assemblyName.FullName, targetedFramework);
            }
        }
        #endregion

        #region Helper structures

        /// <summary>
        ///  Provide a class which has a key value pair for references and their assemblyNameExtensions.
        ///  This is used to prevent JIT'ing when using a generic list.
        /// </summary>
        internal struct ReferenceAssemblyExtensionPair
        {
            internal ReferenceAssemblyExtensionPair(Reference key, AssemblyNameExtension value)
            {
                Key = key;
                Value = value;
            }

            internal Reference Key { get; }

            internal AssemblyNameExtension Value { get; }
        }

        #endregion

        /// <summary>
        /// Rather than have exclusion lists float around, we may as well just mark the reference themselves. This allows us to attach to a reference
        /// whether or not it is excluded and why.  This method will do a number of checks in a specific order and mark the reference as being excluded or not.
        /// </summary>
        internal bool MarkReferencesForExclusion(Hashtable exclusionList)
        {
            bool anyMarkedReference = false;
            ListOfExcludedAssemblies = new List<string>();

            foreach (AssemblyNameExtension assemblyName in References.Keys)
            {
                string assemblyFullName = assemblyName.FullName;
                Reference reference = GetReference(assemblyName);
                reference.ReferenceVersion = assemblyName.Version;

                MarkReferenceWithHighestVersionInCurrentRedistList(assemblyName, reference);

                // If CheckForSpecificVersionMetadataOnParentsReference is passed true then we will return true if any parent primary reference has the specific 
                // version metadata set to true, 
                // If false is passed in we will return true ONLY if all parent primary references have the metadata set to true.
                if (!reference.CheckForSpecificVersionMetadataOnParentsReference(false))
                {
                    // Check to see if the reference is not in a profile or subset
                    if (exclusionList != null)
                    {
                        if (exclusionList.ContainsKey(assemblyFullName))
                        {
                            anyMarkedReference = true;
                            reference.ExclusionListLoggingProperties.ExclusionReasonLogDelegate = LogProfileExclusionUnresolve;
                            reference.ExclusionListLoggingProperties.IsInExclusionList = true;
                            ListOfExcludedAssemblies.Add(assemblyFullName);
                        }
                    }

                    // Check to see if the reference is in the current target framework but has a higher version than what exists in the target framework
                    if (!reference.ExclusionListLoggingProperties.IsInExclusionList)
                    {
                        if (MarkReferenceForExclusionDueToHigherThanCurrentFramework(assemblyName, reference))
                        {
                            anyMarkedReference = true;
                            ListOfExcludedAssemblies.Add(assemblyFullName);
                        }
                    }

                    // Check to see if the reference came from the GAC or AssemblyFolders and is in the highest redist list on the machine for the targeted framework identifier.
                    if (!reference.ExclusionListLoggingProperties.IsInExclusionList)
                    {
                        if (MarkReferencesExcludedDueToOtherFramework(assemblyName, reference))
                        {
                            anyMarkedReference = true;
                            ListOfExcludedAssemblies.Add(assemblyFullName);
                        }
                    }

                    // Check to see if the reference is built against a compatible framework
                    if (!reference.ExclusionListLoggingProperties.IsInExclusionList)
                    {
                        if (!_ignoreFrameworkAttributeVersionMismatch && MarkReferenceForExclusionDueToHigherThanCurrentFrameworkAttribute(assemblyName, reference))
                        {
                            anyMarkedReference = true;
                            ListOfExcludedAssemblies.Add(assemblyFullName);
                        }
                    }
                }
            }

            return anyMarkedReference;
        }
    }
}<|MERGE_RESOLUTION|>--- conflicted
+++ resolved
@@ -2524,8 +2524,7 @@
             FindCopyLocalItems(satelliteFiles, copyLocalItems);
             FindCopyLocalItems(serializationAssemblyFiles, copyLocalItems);
             FindCopyLocalItems(scatterFiles, copyLocalItems);
-<<<<<<< HEAD
-            copyLocalFiles = (ITaskItem[])copyLocalItems.ToArray(typeof(ITaskItem));
+            copyLocalFiles = copyLocalItems.ToArray();
 
             return (primaryFiles,
             dependencyFiles,
@@ -2534,9 +2533,6 @@
             serializationAssemblyFiles,
             scatterFiles,
             copyLocalFiles);
-=======
-            copyLocalFiles = copyLocalItems.ToArray();
->>>>>>> 3acd17c6
         }
 
         /// <summary>
