--- conflicted
+++ resolved
@@ -2608,11 +2608,7 @@
                     }
                 }
             }
-<<<<<<< HEAD
-            SuggestedRedirects = (ITaskItem[])holdSuggestedRedirects.ToArray(typeof(ITaskItem));
-=======
-            _suggestedRedirects = holdSuggestedRedirects.ToArray();
->>>>>>> 3acd17c6
+            SuggestedRedirects = holdSuggestedRedirects.ToArray();
         }
 
         /// <summary>
@@ -2735,11 +2731,7 @@
             }
 
             // Save the array of assemblies filtered by SubType==''.
-<<<<<<< HEAD
-            Assemblies = (ITaskItem[])assembliesLeft.ToArray(typeof(ITaskItem));
-=======
-            _assemblyNames = assembliesLeft.ToArray();
->>>>>>> 3acd17c6
+            Assemblies = assembliesLeft.ToArray();
         }
 
         /// <summary>
