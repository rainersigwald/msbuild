﻿// Copyright (c) Microsoft. All rights reserved.
// Licensed under the MIT license. See LICENSE file in the project root for full license information.

using System;
using System.IO;
using System.Collections.Generic;
using System.Linq;
using System.Xml.Linq;

using Microsoft.Build.Framework;
using Microsoft.Build.Shared;
using System.Reflection;
using Microsoft.Build.Shared.FileSystem;

namespace Microsoft.Build.Tasks
{
    /// <summary>
    /// Take suggested redirects (from the ResolveAssemblyReference and GenerateOutOfBandAssemblyTables tasks)
    /// and add them to an intermediate copy of the App.config file.
    /// </summary>
    public class GenerateBindingRedirects : TaskExtension
    {
        // <param name="SuggestedRedirects">RAR suggested binding redirects.</param>
        // <param name="AppConfigFile">The source App.Config file.</param>
        // <param name="TargetName">The name of the target app config file: XXX.exe.config.</param>
        // <param name="OutputAppConfigFile">The output App.Config file.</param>
        // <returns>True if there was success.</returns>

        /// <summary>
        /// Sugested redirects as output from the ResolveAssemblyReference task.
        /// </summary>
        public ITaskItem[] SuggestedRedirects { get; set; }

        /// <summary>
        /// Path to the app.config source file.
        /// </summary>
        public ITaskItem AppConfigFile { get; set; }

        /// <summary>
        /// Name of the output application config file: $(TargetFileName).config
        /// </summary>
        public string TargetName { get; set; }

        /// <summary>
        /// Path to an intermediate file where we can write the input app.config plus the generated binding redirects.
        /// </summary>
        [Output]
        public ITaskItem OutputAppConfigFile { get; set; }

        /// <summary>
        /// Execute the task.
        /// </summary>
        public override bool Execute()
        {
            if (SuggestedRedirects == null || SuggestedRedirects.Length == 0)
            {
                Log.LogMessageFromResources("GenerateBindingRedirects.NoSuggestedRedirects");
                OutputAppConfigFile = null;
                return true;
            }

            var redirects = ParseSuggestedRedirects();

            var doc = LoadAppConfig(AppConfigFile);

            if (doc == null)
            {
                return false;
            }

            XElement runtimeNode = doc.Root
                                      .Nodes()
                                      .OfType<XElement>()
                                      .FirstOrDefault(e => e.Name.LocalName == "runtime");

            if (runtimeNode == null)
            {
                runtimeNode = new XElement("runtime");
                doc.Root.Add(runtimeNode);
            }
            else
            {
                UpdateExistingBindingRedirects(runtimeNode, redirects);
            }

            var ns = XNamespace.Get("urn:schemas-microsoft-com:asm.v1");

            var redirectNodes = from redirect in redirects
                                select new XElement(
                                    ns + "assemblyBinding",
                                    new XElement(
                                        ns + "dependentAssembly",
                                        new XElement(
                                            ns + "assemblyIdentity",
                                            new XAttribute("name", redirect.Key.Name),
                                            new XAttribute("publicKeyToken", ResolveAssemblyReferenceImpl.ByteArrayToString(redirect.Key.GetPublicKeyToken())),
                                            new XAttribute("culture", String.IsNullOrEmpty(redirect.Key.CultureName) ? "neutral" : redirect.Key.CultureName)),
                                        new XElement(
                                            ns + "bindingRedirect",
                                            new XAttribute("oldVersion", "0.0.0.0-" + redirect.Value),
                                            new XAttribute("newVersion", redirect.Value))));

            runtimeNode.Add(redirectNodes);

            var writeOutput = true;

            if(FileSystems.Default.FileExists(OutputAppConfigFile.ItemSpec))
            {
                try
                {
                    var outputDoc = LoadAppConfig(OutputAppConfigFile);
                    if(outputDoc.ToString() == doc.ToString())
                    {
                        writeOutput = false;
                    }

                }
                catch(System.Xml.XmlException)
                {
                    writeOutput = true;
                }
            }


            if (AppConfigFile != null)
            {
                AppConfigFile.CopyMetadataTo(OutputAppConfigFile);
            }
            else
            {
                OutputAppConfigFile.SetMetadata(ItemMetadataNames.targetPath, TargetName);
            }

            if(writeOutput)
            {
                using (var stream = FileUtilities.OpenWrite(OutputAppConfigFile.ItemSpec, false))
                {
                    doc.Save(stream);
                }
            }

            return !Log.HasLoggedErrors;
        }

        /// <summary>
        /// Determins whether the name, culture, and public key token of the given assembly name "suggestedRedirect"
        /// matches the name, culture, and publicKeyToken strings.
        /// </summary>
        private static bool IsMatch(AssemblyName suggestedRedirect, string name, string culture, string publicKeyToken)
        {
            if (String.Compare(suggestedRedirect.Name, name, StringComparison.OrdinalIgnoreCase) != 0)
            {
                return false;
            }

            if (ByteArrayMatchesString(suggestedRedirect.GetPublicKeyToken(), publicKeyToken))
            {
                return false;
            }

            // The binding redirect will be applied if the culture is missing from the "assemblyIdentity" node.
            // So we consider it a match if the existing binding redirect doesn't have culture specified.
            var cultureString = suggestedRedirect.CultureName;
            if (String.IsNullOrEmpty(cultureString))
            {
                // We use "neutral" for "Invariant Language (Invariant Country)" in assembly names.
                cultureString = "neutral";
            }

            if (!String.IsNullOrEmpty(culture) &&
                String.Compare(cultureString, culture, StringComparison.OrdinalIgnoreCase) != 0)
            {
                return false;
            }

            return true;
        }

        /// <summary>
        /// Determines whether string "s" is the hexdecimal representation of the byte array "a".
        /// </summary>
        private static bool ByteArrayMatchesString(Byte[] a, string s)
        {
            return String.Compare(ResolveAssemblyReferenceImpl.ByteArrayToString(a), s, StringComparison.OrdinalIgnoreCase) != 0;
        }

        /// <summary>
        /// Going through all the binding redirects in the runtime node, if anyone overlaps with a RAR suggested redirect,
        /// we update the existing redirect and output warning.
        /// </summary>
        private void UpdateExistingBindingRedirects(XElement runtimeNode, IDictionary<AssemblyName, string> redirects)
        {
            ErrorUtilities.VerifyThrow(runtimeNode != null, "This should not be called if the \"runtime\" node is missing.");

            var assemblyBindingNodes = runtimeNode.Nodes()
                .OfType<XElement>()
                .Where(e => e.Name.LocalName == "assemblyBinding");

            foreach (var assemblyBinding in assemblyBindingNodes)
            {
                // Each assemblyBinding section could have more than one dependentAssembly elements
                var dependentAssemblies = assemblyBinding.Nodes()
                    .OfType<XElement>()
                    .Where(e => e.Name.LocalName == "dependentAssembly");

                foreach (var dependentAssembly in dependentAssemblies)
                {
                    var assemblyIdentity = dependentAssembly
                        .Nodes()
                        .OfType<XElement>()
                        .FirstOrDefault(e => e.Name.LocalName == "assemblyIdentity");

                    if (assemblyIdentity == null)
                    {
                        // Due to MSDN documentation (https://msdn.microsoft.com/en-us/library/0ash1ksb(v=vs.110).aspx)
                        // assemblyIdentity is required subelement. Emitting a warning if it's not there.
                        Log.LogWarningWithCodeFromResources("GenerateBindingRedirects.MissingNode", "dependentAssembly", "assemblyBinding");
                        continue;
                    }

                    var bindingRedirect = dependentAssembly
                        .Nodes()
                        .OfType<XElement>()
                        .FirstOrDefault(e => e.Name.LocalName == "bindingRedirect");

                    if (bindingRedirect == null)
                    {
                        // Due to xsd schema and MSDN documentation bindingRedirect is not required subelement.
                        // Just skipping it without a warning.
                        continue;
                    }

                    var name = assemblyIdentity.Attribute("name");
                    var publicKeyToken = assemblyIdentity.Attribute("publicKeyToken");

                    if (name == null || publicKeyToken == null)
                    {
                        continue;
                    }

                    var nameValue = name.Value;
                    var publicKeyTokenValue = publicKeyToken.Value;
                    var culture = assemblyIdentity.Attribute("culture");
                    var cultureValue = culture?.Value ?? String.Empty;

                    var oldVersionAttribute = bindingRedirect.Attribute("oldVersion");
                    var newVersionAttribute = bindingRedirect.Attribute("newVersion");

                    if (oldVersionAttribute == null || newVersionAttribute == null)
                    {
                        continue;
                    }

                    var oldVersionRange = oldVersionAttribute.Value.Split('-');
                    if (oldVersionRange.Length == 0 || oldVersionRange.Length > 2)
                    {
                        continue;
                    }

                    var oldVerStrLow = oldVersionRange[0];
                    var oldVerStrHigh = oldVersionRange[oldVersionRange.Length == 1 ? 0 : 1];

                    if (!Version.TryParse(oldVerStrLow, out Version oldVersionLow))
                    {
                        Log.LogWarningWithCodeFromResources("GenerateBindingRedirects.MalformedVersionNumber", oldVerStrLow);
                        continue;
                    }

                    if (!Version.TryParse(oldVerStrHigh, out Version oldVersionHigh))
                    {
                        Log.LogWarningWithCodeFromResources("GenerateBindingRedirects.MalformedVersionNumber", oldVerStrHigh);
                        continue;
                    }

                    // We cannot do a simply dictionary lookup here because we want to allow relaxed "culture" matching:
                    // we consider it a match if the existing binding redirect doesn't specify culture in the assembly identity.
                    foreach (var entry in redirects)
                    {
                        if (IsMatch(entry.Key, nameValue, cultureValue, publicKeyTokenValue))
                        {
                            string maxVerStr = entry.Value;
                            var maxVersion = new Version(maxVerStr);

                            if (maxVersion >= oldVersionLow)
                            {
                                // Update the existing binding redirect to the RAR suggested one.
                                var newName = entry.Key.Name;
                                var newCulture = entry.Key.CultureName;
                                var newPublicKeyToken = entry.Key.GetPublicKeyToken();
                                var newProcessorArchitecture = entry.Key.ProcessorArchitecture;

<<<<<<< HEAD
                                var attributes = new List<XAttribute>(4);
                                attributes.Add(new XAttribute("name", newName));
                                attributes.Add(new XAttribute("culture", String.IsNullOrEmpty(newCulture) ? "neutral" : newCulture));
                                attributes.Add(new XAttribute("publicKeyToken", ResolveAssemblyReferenceImpl.ByteArrayToString(newPublicKeyToken)));
=======
                                var attributes = new List<XAttribute>(4)
                                {
                                    new XAttribute("name", newName),
                                    new XAttribute(
                                        "culture",
                                        String.IsNullOrEmpty(newCulture) ? "neutral" : newCulture),
                                    new XAttribute(
                                        "publicKeyToken",
                                        ResolveAssemblyReference.ByteArrayToString(newPublicKeyToken))
                                };
>>>>>>> 3acd17c6
                                if (newProcessorArchitecture != 0)
                                {
                                    attributes.Add(new XAttribute("processorArchitecture", newProcessorArchitecture.ToString()));
                                }

                                assemblyIdentity.ReplaceAttributes(attributes);

                                oldVersionAttribute.Value = "0.0.0.0-" + (maxVersion >= oldVersionHigh ? maxVerStr : oldVerStrHigh);
                                newVersionAttribute.Value = maxVerStr;
                                redirects.Remove(entry.Key);

                                Log.LogWarningWithCodeFromResources("GenerateBindingRedirects.OverlappingBindingRedirect", entry.Key.ToString(), bindingRedirect.ToString());
                            }

                            break;
                        }
                    }
                }
            }
        }

        /// <summary>
        /// Load or create App.Config
        /// </summary>
        private XDocument LoadAppConfig(ITaskItem appConfigItem)
        {
            XDocument document;
            if (appConfigItem == null)
            {
                document = new XDocument(
                    new XDeclaration("1.0", "utf-8", "true"),
                    new XElement("configuration"));
            }
            else
            {
                document = XDocument.Load(appConfigItem.ItemSpec);
                if (document.Root == null || document.Root.Name != "configuration")
                {
                    Log.LogErrorWithCodeFromResources("GenerateBindingRedirects.MissingConfigurationNode");
                    return null;
                }
            }

            return document;
        }

        /// <summary>
        /// Parse the suggested redirects from RAR and return a dictionary containing all those suggested redirects
        /// in the form of AssemblyName-MaxVersion pairs.
        /// </summary>
        private IDictionary<AssemblyName, string> ParseSuggestedRedirects()
        {
            ErrorUtilities.VerifyThrow(SuggestedRedirects != null && SuggestedRedirects.Length > 0, "This should not be called if there is no suggested redirect.");

            var map = new Dictionary<AssemblyName, string>();
            foreach (var redirect in SuggestedRedirects)
            {
                var redirectStr = redirect.ItemSpec;

                try
                {
                    var maxVerStr = redirect.GetMetadata("MaxVersion");
                    Log.LogMessageFromResources(MessageImportance.Low, "GenerateBindingRedirects.ProcessingSuggestedRedirect", redirectStr, maxVerStr);

                    var assemblyIdentity = new AssemblyName(redirectStr);

                    map.Add(assemblyIdentity, maxVerStr);
                }
                catch (Exception)
                {
                    Log.LogWarningWithCodeFromResources("GenerateBindingRedirects.MalformedAssemblyName", redirectStr);
                    continue;
                }
            }

            return map;
        }
    }
}<|MERGE_RESOLUTION|>--- conflicted
+++ resolved
@@ -289,12 +289,6 @@
                                 var newPublicKeyToken = entry.Key.GetPublicKeyToken();
                                 var newProcessorArchitecture = entry.Key.ProcessorArchitecture;
 
-<<<<<<< HEAD
-                                var attributes = new List<XAttribute>(4);
-                                attributes.Add(new XAttribute("name", newName));
-                                attributes.Add(new XAttribute("culture", String.IsNullOrEmpty(newCulture) ? "neutral" : newCulture));
-                                attributes.Add(new XAttribute("publicKeyToken", ResolveAssemblyReferenceImpl.ByteArrayToString(newPublicKeyToken)));
-=======
                                 var attributes = new List<XAttribute>(4)
                                 {
                                     new XAttribute("name", newName),
@@ -303,9 +297,8 @@
                                         String.IsNullOrEmpty(newCulture) ? "neutral" : newCulture),
                                     new XAttribute(
                                         "publicKeyToken",
-                                        ResolveAssemblyReference.ByteArrayToString(newPublicKeyToken))
+                                        ResolveAssemblyReferenceImpl.ByteArrayToString(newPublicKeyToken))
                                 };
->>>>>>> 3acd17c6
                                 if (newProcessorArchitecture != 0)
                                 {
                                     attributes.Add(new XAttribute("processorArchitecture", newProcessorArchitecture.ToString()));
