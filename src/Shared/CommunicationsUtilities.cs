﻿// Copyright (c) Microsoft. All rights reserved.
// Licensed under the MIT license. See LICENSE file in the project root for full license information.

using System;
using System.Collections.Generic;
using System.Diagnostics;
using System.Globalization;
using System.IO;
using System.IO.Pipes;
using System.Runtime.InteropServices;
using System.Security.Principal;
using System.Threading;

using Microsoft.Build.Framework;
using Microsoft.Build.Shared;
using System.Reflection;
using System.Security.Cryptography;
using System.Text;

#if !CLR2COMPATIBILITY
using Microsoft.Build.Shared.Debugging;
#endif
#if !FEATURE_APM
using System.Threading.Tasks;
#endif

#nullable disable

namespace Microsoft.Build.Internal
{
    /// <summary>
    /// Enumeration of all possible (currently supported) options for handshakes.
    /// </summary>
    [Flags]
    internal enum HandshakeOptions
    {
        None = 0,

        /// <summary>
        /// Process is a TaskHost
        /// </summary>
        TaskHost = 1,

        /// <summary>
        /// Using the 2.0 CLR
        /// </summary>
        CLR2 = 2,

        /// <summary>
        /// 64-bit Intel process
        /// </summary>
        X64 = 4,

        /// <summary>
        /// Node reuse enabled
        /// </summary>
        NodeReuse = 8,

        /// <summary>
        /// Building with BelowNormal priority
        /// </summary>
        LowPriority = 16,

        /// <summary>
        /// Building with administrator privileges
        /// </summary>
        Administrator = 32,

        /// <summary>
        /// Using the .NET Core/.NET 5.0+ runtime
        /// </summary>
        NET = 64,

        /// <summary>
        /// ARM64 process
        /// </summary>
        Arm64 = 128,
    }

    internal class Handshake
    {
        protected readonly int options;
        protected readonly int salt;
        protected readonly int fileVersionMajor;
        protected readonly int fileVersionMinor;
        protected readonly int fileVersionBuild;
        protected readonly int fileVersionPrivate;
        private readonly int sessionId;

        internal protected Handshake(HandshakeOptions nodeType)
        {
            const int handshakeVersion = (int)CommunicationsUtilities.handshakeVersion;

            // We currently use 7 bits of this 32-bit integer. Very old builds will instantly reject any handshake that does not start with F5 or 06; slightly old builds always lead with 00.
            // This indicates in the first byte that we are a modern build.
            options = (int)nodeType | (handshakeVersion << 24);
            CommunicationsUtilities.Trace("Building handshake for node type {0}, (version {1}): options {2}.", nodeType, handshakeVersion, options);

            string handshakeSalt = Environment.GetEnvironmentVariable("MSBUILDNODEHANDSHAKESALT");
            CommunicationsUtilities.Trace("Handshake salt is " + handshakeSalt);
            string toolsDirectory = BuildEnvironmentHelper.Instance.MSBuildToolsDirectoryRoot;
            CommunicationsUtilities.Trace("Tools directory root is " + toolsDirectory);
            salt = CommunicationsUtilities.GetHashCode(handshakeSalt + toolsDirectory);
            Version fileVersion = new Version(FileVersionInfo.GetVersionInfo(Assembly.GetExecutingAssembly().Location).FileVersion);
            fileVersionMajor = fileVersion.Major;
            fileVersionMinor = fileVersion.Minor;
            fileVersionBuild = fileVersion.Build;
            fileVersionPrivate = fileVersion.Revision;
            sessionId = Process.GetCurrentProcess().SessionId;
        }

        // This is used as a key, so it does not need to be human readable.
        public override string ToString()
        {
            return String.Format("{0} {1} {2} {3} {4} {5} {6}", options, salt, fileVersionMajor, fileVersionMinor, fileVersionBuild, fileVersionPrivate, sessionId);
        }

        public virtual int[] RetrieveHandshakeComponents()
        {
            return new int[]
            {
                CommunicationsUtilities.AvoidEndOfHandshakeSignal(options),
                CommunicationsUtilities.AvoidEndOfHandshakeSignal(salt),
                CommunicationsUtilities.AvoidEndOfHandshakeSignal(fileVersionMajor),
                CommunicationsUtilities.AvoidEndOfHandshakeSignal(fileVersionMinor),
                CommunicationsUtilities.AvoidEndOfHandshakeSignal(fileVersionBuild),
                CommunicationsUtilities.AvoidEndOfHandshakeSignal(fileVersionPrivate),
                CommunicationsUtilities.AvoidEndOfHandshakeSignal(sessionId)
            };
        }

        public virtual string GetKey() => $"{options} {salt} {fileVersionMajor} {fileVersionMinor} {fileVersionBuild} {fileVersionPrivate} {sessionId}".ToString(CultureInfo.InvariantCulture);

        public virtual byte? ExpectedVersionInFirstByte => CommunicationsUtilities.handshakeVersion;
    }

    internal sealed class ServerNodeHandshake : Handshake
    {
        /// <summary>
        /// Caching computed hash.
        /// </summary>
        private string _computedHash = null;

        public override byte? ExpectedVersionInFirstByte => null;

        internal ServerNodeHandshake(HandshakeOptions nodeType)
            : base(nodeType)
        {
        }

        public override int[] RetrieveHandshakeComponents()
        {
            return new int[]
            {
                CommunicationsUtilities.AvoidEndOfHandshakeSignal(options),
                CommunicationsUtilities.AvoidEndOfHandshakeSignal(salt),
                CommunicationsUtilities.AvoidEndOfHandshakeSignal(fileVersionMajor),
                CommunicationsUtilities.AvoidEndOfHandshakeSignal(fileVersionMinor),
                CommunicationsUtilities.AvoidEndOfHandshakeSignal(fileVersionBuild),
                CommunicationsUtilities.AvoidEndOfHandshakeSignal(fileVersionPrivate),
            };
        }

        public override string GetKey()
        {
            return $"{options} {salt} {fileVersionMajor} {fileVersionMinor} {fileVersionBuild} {fileVersionPrivate}"
                .ToString(CultureInfo.InvariantCulture);
        }

        /// <summary>
        /// Computes Handshake stable hash string representing whole state of handshake.
        /// </summary>
        public string ComputeHash()
        {
            if (_computedHash == null)
            {
                var input = GetKey();
                using var sha = SHA256.Create();
                var bytes = sha.ComputeHash(Encoding.UTF8.GetBytes(input));
                _computedHash = Convert.ToBase64String(bytes)
                    .Replace("/", "_")
                    .Replace("=", string.Empty);
            }
            return _computedHash;
        }
    }

    /// <summary>
    /// This class contains utility methods for the MSBuild engine.
    /// </summary>
    static internal class CommunicationsUtilities
    {
        /// <summary>
        /// Indicates to the NodeEndpoint that all the various parts of the Handshake have been sent.
        /// </summary>
        private const int EndOfHandshakeSignal = -0x2a2a2a2a;

        /// <summary>
        /// The version of the handshake. This should be updated each time the handshake structure is altered.
        /// </summary>
        internal const byte handshakeVersion = 0x01;

        /// <summary>
        /// The timeout to connect to a node.
        /// </summary>
        private const int DefaultNodeConnectionTimeout = 900 * 1000; // 15 minutes; enough time that a dev will typically do another build in this time

        /// <summary>
        /// Whether to trace communications
        /// </summary>
        private static bool s_trace = Traits.Instance.DebugNodeCommunication;

        /// <summary>
        /// Lock trace to ensure we are logging in serial fashion.
        /// </summary>
        private static readonly object s_traceLock = new();

        /// <summary>
        /// Place to dump trace
        /// </summary>
        private static string s_debugDumpPath;

        /// <summary>
        /// Ticks at last time logged
        /// </summary>
        private static long s_lastLoggedTicks = DateTime.UtcNow.Ticks;

        /// <summary>
        /// Delegate to debug the communication utilities.
        /// </summary>
        internal delegate void LogDebugCommunications(string format, params object[] stuff);

        /// <summary>
        /// Gets or sets the node connection timeout.
        /// </summary>
        static internal int NodeConnectionTimeout
        {
            get { return GetIntegerVariableOrDefault("MSBUILDNODECONNECTIONTIMEOUT", DefaultNodeConnectionTimeout); }
        }

        /// <summary>
        /// Get environment block
        /// </summary>
        [DllImport("kernel32.dll", SetLastError = true, CharSet = CharSet.Unicode)]
        internal static unsafe extern char* GetEnvironmentStrings();

        /// <summary>
        /// Free environment block
        /// </summary>
        [DllImport("kernel32.dll", SetLastError = true, CharSet = CharSet.Unicode)]
        internal static unsafe extern bool FreeEnvironmentStrings(char* pStrings);

        /// <summary>
        /// Copied from the BCL implementation to eliminate some expensive security asserts.
        /// Returns key value pairs of environment variables in a new dictionary
        /// with a case-insensitive key comparer.
        /// </summary>
        internal static Dictionary<string, string> GetEnvironmentVariables()
        {
#if !CLR2COMPATIBILITY
            // The DebugUtils static constructor can set the MSBUILDDEBUGPATH environment variable to propagate the debug path to out of proc nodes.
            // Need to ensure that constructor is called before this method returns in order to capture its env var write.
            // Otherwise the env var is not captured and thus gets deleted when RequiestBuilder resets the environment based on the cached results of this method.
            ErrorUtilities.VerifyThrowInternalNull(DebugUtils.ProcessInfoString, nameof(DebugUtils.DebugPath));
#endif

            Dictionary<string, string> table = new Dictionary<string, string>(200, StringComparer.OrdinalIgnoreCase); // Razzle has 150 environment variables

            if (NativeMethodsShared.IsWindows)
            {
                unsafe
                {
                    char* pEnvironmentBlock = null;

                    try
                    {
                        pEnvironmentBlock = GetEnvironmentStrings();
                        if (pEnvironmentBlock == null)
                        {
                            throw new OutOfMemoryException();
                        }

                        // Search for terminating \0\0 (two unicode \0's).
                        char* pEnvironmentBlockEnd = pEnvironmentBlock;
                        while (!(*pEnvironmentBlockEnd == '\0' && *(pEnvironmentBlockEnd + 1) == '\0'))
                        {
                            pEnvironmentBlockEnd++;
                        }
                        long stringBlockLength = pEnvironmentBlockEnd - pEnvironmentBlock;

                        // Copy strings out, parsing into pairs and inserting into the table.
                        // The first few environment variable entries start with an '='!
                        // The current working directory of every drive (except for those drives
                        // you haven't cd'ed into in your DOS window) are stored in the
                        // environment block (as =C:=pwd) and the program's exit code is
                        // as well (=ExitCode=00000000)  Skip all that start with =.
                        // Read docs about Environment Blocks on MSDN's CreateProcess page.

                        // Format for GetEnvironmentStrings is:
                        // (=HiddenVar=value\0 | Variable=value\0)* \0
                        // See the description of Environment Blocks in MSDN's
                        // CreateProcess page (null-terminated array of null-terminated strings).
                        // Note the =HiddenVar's aren't always at the beginning.
                        for (int i = 0; i < stringBlockLength; i++)
                        {
                            int startKey = i;

                            // Skip to key
                            // On some old OS, the environment block can be corrupted.
                            // Some lines will not have '=', so we need to check for '\0'.
                            while (*(pEnvironmentBlock + i) != '=' && *(pEnvironmentBlock + i) != '\0')
                            {
                                i++;
                            }

                            if (*(pEnvironmentBlock + i) == '\0')
                            {
                                continue;
                            }

                            // Skip over environment variables starting with '='
                            if (i - startKey == 0)
                            {
                                while (*(pEnvironmentBlock + i) != 0)
                                {
                                    i++;
                                }

                                continue;
                            }

                            string key = new string(pEnvironmentBlock, startKey, i - startKey);
                            i++;

                            // skip over '='
                            int startValue = i;

                            while (*(pEnvironmentBlock + i) != 0)
                            {
                                // Read to end of this entry
                                i++;
                            }

                            string value = new string(pEnvironmentBlock, startValue, i - startValue);

                            // skip over 0 handled by for loop's i++
                            table[key] = value;
                        }
                    }
                    finally
                    {
                        if (pEnvironmentBlock != null)
                        {
                            FreeEnvironmentStrings(pEnvironmentBlock);
                        }
                    }
                }
            }
            else
            {
                var vars = Environment.GetEnvironmentVariables();
                foreach (var key in vars.Keys)
                {
                    table[(string) key] = (string) vars[key];
                }
            }

            return table;
        }

        /// <summary>
        /// Updates the environment to match the provided dictionary.
        /// </summary>
        internal static void SetEnvironment(IDictionary<string, string> newEnvironment)
        {
            if (newEnvironment != null)
            {
                // First, empty out any new variables
                foreach (KeyValuePair<string, string> entry in CommunicationsUtilities.GetEnvironmentVariables())
                {
                    if (!newEnvironment.ContainsKey(entry.Key))
                    {
                        Environment.SetEnvironmentVariable(entry.Key, null);
                    }
                }

                // Then, make sure the old ones have their old values.
                foreach (KeyValuePair<string, string> entry in newEnvironment)
                {
                    Environment.SetEnvironmentVariable(entry.Key, entry.Value);
                }
            }
        }

#nullable enable
        /// <summary>
        /// Indicate to the client that all elements of the Handshake have been sent.
        /// </summary>
        internal static void WriteEndOfHandshakeSignal(this PipeStream stream)
        {
            stream.WriteIntForHandshake(EndOfHandshakeSignal);
        }

        /// <summary>
        /// Extension method to write a series of bytes to a stream
        /// </summary>
        internal static void WriteIntForHandshake(this PipeStream stream, int value)
        {
            byte[] bytes = BitConverter.GetBytes(value);

            // We want to read the long and send it from left to right (this means big endian)
            // if we are little endian we need to reverse the array to keep the left to right reading
            if (BitConverter.IsLittleEndian)
            {
                Array.Reverse(bytes);
            }

            ErrorUtilities.VerifyThrow(bytes.Length == 4, "Int should be 4 bytes");

            stream.Write(bytes, 0, bytes.Length);
        }

        internal static void ReadEndOfHandshakeSignal(this PipeStream stream, bool isProvider
#if NETCOREAPP2_1_OR_GREATER || MONO
            , int timeout
#endif
            )
        {
            // Accept only the first byte of the EndOfHandshakeSignal
            int valueRead = stream.ReadIntForHandshake(null
#if NETCOREAPP2_1_OR_GREATER || MONO
            , timeout
#endif
                );

            if (valueRead != EndOfHandshakeSignal)
            {
                if (isProvider)
                {
                    CommunicationsUtilities.Trace("Handshake failed on part {0}. Probably the client is a different MSBuild build.", valueRead);
                }
                else
                {
                    CommunicationsUtilities.Trace("Expected end of handshake signal but received {0}. Probably the host is a different MSBuild build.", valueRead);
                }
                throw new InvalidOperationException();
            }
        }

        /// <summary>
        /// Extension method to read a series of bytes from a stream.
        /// If specified, leading byte matches one in the supplied array if any, returns rejection byte and throws IOException.
        /// </summary>
        internal static int ReadIntForHandshake(this PipeStream stream, byte? byteToAccept
#if NETCOREAPP2_1_OR_GREATER || MONO
            , int timeout
#endif
            )
        {
            byte[] bytes = new byte[4];

#if NETCOREAPP2_1_OR_GREATER || MONO
            if (!NativeMethodsShared.IsWindows)
            {
                // Enforce a minimum timeout because the Windows code can pass
                // a timeout of 0 for the connection, but that doesn't work for
                // the actual timeout here.
                timeout = Math.Max(timeout, 50);

                // A legacy MSBuild.exe won't try to connect to MSBuild running
                // in a dotnet host process, so we can read the bytes simply.
                var readTask = stream.ReadAsync(bytes, 0, bytes.Length);

                // Manual timeout here because the timeout passed to Connect() just before
                // calling this method does not apply on UNIX domain socket-based
                // implementations of PipeStream.
                // https://github.com/dotnet/corefx/issues/28791
                if (!readTask.Wait(timeout))
                {
                    throw new IOException(string.Format(CultureInfo.InvariantCulture, "Did not receive return handshake in {0}ms", timeout));
                }

                readTask.GetAwaiter().GetResult();
            }
            else
#endif
            {
                // Legacy approach with an early-abort for connection attempts from ancient MSBuild.exes
                for (int i = 0; i < bytes.Length; i++)
                {
                    int read = stream.ReadByte();

                    if (read == -1)
                    {
                        // We've unexpectly reached end of stream.
                        // We are now in a bad state, disconnect on our end
                        throw new IOException(String.Format(CultureInfo.InvariantCulture, "Unexpected end of stream while reading for handshake"));
                    }

                    bytes[i] = Convert.ToByte(read);

                    if (i == 0 && byteToAccept != null && byteToAccept != bytes[0])
                    {
                        stream.WriteIntForHandshake(0x0F0F0F0F);
                        stream.WriteIntForHandshake(0x0F0F0F0F);
                        throw new InvalidOperationException(String.Format(CultureInfo.InvariantCulture, "Client: rejected old host. Received byte {0} instead of {1}.", bytes[0], byteToAccept));
                    }
                }
            }

            int result;

            try
            {
                // We want to read the long and send it from left to right (this means big endian)
                // If we are little endian the stream has already been reversed by the sender, we need to reverse it again to get the original number
                if (BitConverter.IsLittleEndian)
                {
                    Array.Reverse(bytes);
                }

                result = BitConverter.ToInt32(bytes, 0 /* start index */);
            }
            catch (ArgumentException ex)
            {
                throw new IOException(String.Format(CultureInfo.InvariantCulture, "Failed to convert the handshake to big-endian. {0}", ex.Message));
            }

            return result;
        }
#nullable disable

#if !FEATURE_APM
        internal static async Task<int> ReadAsync(Stream stream, byte[] buffer, int bytesToRead)
        {
            int totalBytesRead = 0;
            while (totalBytesRead < bytesToRead)
            {
                int bytesRead = await stream.ReadAsync(buffer.AsMemory(totalBytesRead, bytesToRead - totalBytesRead), CancellationToken.None);
                if (bytesRead == 0)
                {
                    return totalBytesRead;
                }
                totalBytesRead += bytesRead;
            }
            return totalBytesRead;
        }
#endif

        /// <summary>
        /// Given the appropriate information, return the equivalent HandshakeOptions.
        /// </summary>
        internal static HandshakeOptions GetHandshakeOptions(bool taskHost, string architectureFlagToSet = null, bool nodeReuse = false, bool lowPriority = false, IDictionary<string, string> taskHostParameters = null)
        {
            HandshakeOptions context = taskHost ? HandshakeOptions.TaskHost : HandshakeOptions.None;

            int clrVersion = 0;

            // We don't know about the TaskHost.
            if (taskHost)
            {
                // No parameters given, default to current
                if (taskHostParameters == null)
                {
                    clrVersion = typeof(bool).GetTypeInfo().Assembly.GetName().Version.Major;
                    architectureFlagToSet = XMakeAttributes.GetCurrentMSBuildArchitecture();
                }
                else // Figure out flags based on parameters given
                {
                    ErrorUtilities.VerifyThrow(taskHostParameters.TryGetValue(XMakeAttributes.runtime, out string runtimeVersion), "Should always have an explicit runtime when we call this method.");
                    ErrorUtilities.VerifyThrow(taskHostParameters.TryGetValue(XMakeAttributes.architecture, out string architecture), "Should always have an explicit architecture when we call this method.");

                    if (runtimeVersion.Equals(XMakeAttributes.MSBuildRuntimeValues.clr2, StringComparison.OrdinalIgnoreCase))
                    {
                        clrVersion = 2;
                    }
                    else if (runtimeVersion.Equals(XMakeAttributes.MSBuildRuntimeValues.clr4, StringComparison.OrdinalIgnoreCase))
                    {
                        clrVersion = 4;
                    }
                    else if (runtimeVersion.Equals(XMakeAttributes.MSBuildRuntimeValues.net, StringComparison.OrdinalIgnoreCase))
                    {
                        clrVersion = 5;
                    }
                    else
                    {
                        ErrorUtilities.ThrowInternalErrorUnreachable();
                    }

                    architectureFlagToSet = architecture;
                }
            }

            if (!string.IsNullOrEmpty(architectureFlagToSet))
            {
                if (architectureFlagToSet.Equals(XMakeAttributes.MSBuildArchitectureValues.x64, StringComparison.OrdinalIgnoreCase))
                {
                    context |= HandshakeOptions.X64;
                }
                else if (architectureFlagToSet.Equals(XMakeAttributes.MSBuildArchitectureValues.arm64, StringComparison.OrdinalIgnoreCase))
                {
                    context |= HandshakeOptions.Arm64;
                }
            }

            switch (clrVersion)
            {
                case 0:
                    // Not a taskhost, runtime must match
                case 4:
                    // Default for MSBuild running on .NET Framework 4,
                    // not represented in handshake
                    break;
                case 2:
                    context |= HandshakeOptions.CLR2;
                    break;
                case >= 5:
                    context |= HandshakeOptions.NET;
                    break;
                default:
                    ErrorUtilities.ThrowInternalErrorUnreachable();
                    break;
            }

            if (nodeReuse)
            {
                context |= HandshakeOptions.NodeReuse;
            }
            if (lowPriority)
            {
                context |= HandshakeOptions.LowPriority;
            }
#if FEATURE_SECURITY_PRINCIPAL_WINDOWS
            // If we are running in elevated privs, we will only accept a handshake from an elevated process as well.
            // Both the client and the host will calculate this separately, and the idea is that if they come out the same
            // then we can be sufficiently confident that the other side has the same elevation level as us.  This is complementary
            // to the username check which is also done on connection.
            if (new WindowsPrincipal(WindowsIdentity.GetCurrent()).IsInRole(WindowsBuiltInRole.Administrator))
            {
                context |= HandshakeOptions.Administrator;
            }
#endif
            return context;
        }

        /// <summary>
        /// Gets the value of an integer environment variable, or returns the default if none is set or it cannot be converted.
        /// </summary>
        internal static int GetIntegerVariableOrDefault(string environmentVariable, int defaultValue)
        {
            string environmentValue = Environment.GetEnvironmentVariable(environmentVariable);
            if (String.IsNullOrEmpty(environmentValue))
            {
                return defaultValue;
            }

            int localDefaultValue;
            if (Int32.TryParse(environmentValue, NumberStyles.Integer, CultureInfo.InvariantCulture, out localDefaultValue))
            {
                defaultValue = localDefaultValue;
            }

            return defaultValue;
        }

        /// <summary>
        /// Writes trace information to a log file
        /// </summary>
        internal static void Trace(string format, params object[] args)
        {
            Trace(/* nodeId */ -1, format, args);
        }

        /// <summary>
        /// Writes trace information to a log file
        /// </summary>
        internal static void Trace(int nodeId, string format, params object[] args)
        {
            if (s_trace)
            {
                lock (s_traceLock)
                {
                    s_debugDumpPath ??=
#if CLR2COMPATIBILITY
                        Environment.GetEnvironmentVariable("MSBUILDDEBUGPATH");
#else
                        ChangeWaves.AreFeaturesEnabled(ChangeWaves.Wave17_0)
                            ? DebugUtils.DebugPath
                            : Environment.GetEnvironmentVariable("MSBUILDDEBUGPATH");
#endif

<<<<<<< HEAD
                        if (String.IsNullOrEmpty(s_debugDumpPath))
                        {
                            s_debugDumpPath = FileUtilities.TempFileDirectory;
                        }
                        else
                        {
                            Directory.CreateDirectory(s_debugDumpPath);
                        }
=======
                    if (String.IsNullOrEmpty(s_debugDumpPath))
                    {
                        s_debugDumpPath = FileUtilities.TempFileDirectory;
                    }
                    else
                    {
                        Directory.CreateDirectory(s_debugDumpPath);
>>>>>>> 6eda7ba9
                    }

                    try
                    {
                        string fileName = @"MSBuild_CommTrace_PID_{0}";
                        if (nodeId != -1)
                        {
                            fileName += "_node_" + nodeId;
                        }

                        fileName += ".txt";

                        using (StreamWriter file = FileUtilities.OpenWrite(
                            String.Format(CultureInfo.CurrentCulture, Path.Combine(s_debugDumpPath, fileName), Process.GetCurrentProcess().Id, nodeId), append: true))
                        {
                            string message = String.Format(CultureInfo.CurrentCulture, format, args);
                            long now = DateTime.UtcNow.Ticks;
                            float millisecondsSinceLastLog = (float)(now - s_lastLoggedTicks) / 10000L;
                            s_lastLoggedTicks = now;
                            file.WriteLine("{0} (TID {1}) {2,15} +{3,10}ms: {4}", Thread.CurrentThread.Name, Thread.CurrentThread.ManagedThreadId, now, millisecondsSinceLastLog, message);
                        }
                    }
                    catch (IOException)
                    {
                        // Ignore
                    }
                }
            }
        }

        /// <summary>
        /// Gets a hash code for this string.  If strings A and B are such that A.Equals(B), then
        /// they will return the same hash code.
        /// This is as implemented in CLR String.GetHashCode() [ndp\clr\src\BCL\system\String.cs]
        /// but stripped out architecture specific defines
        /// that causes the hashcode to be different and this causes problem in cross-architecture handshaking
        /// </summary>
        internal static int GetHashCode(string fileVersion)
        {
            unsafe
            {
                fixed (char* src = fileVersion)
                {
                    int hash1 = (5381 << 16) + 5381;
                    int hash2 = hash1;

                    int* pint = (int*)src;
                    int len = fileVersion.Length;
                    while (len > 0)
                    {
                        hash1 = ((hash1 << 5) + hash1 + (hash1 >> 27)) ^ pint[0];
                        if (len <= 2)
                        {
                            break;
                        }

                        hash2 = ((hash2 << 5) + hash2 + (hash2 >> 27)) ^ pint[1];
                        pint += 2;
                        len -= 4;
                    }

                    return hash1 + (hash2 * 1566083941);
                }
            }
        }

        internal static int AvoidEndOfHandshakeSignal(int x)
        {
            return x == EndOfHandshakeSignal ? ~x : x;
        }
    }
}<|MERGE_RESOLUTION|>--- conflicted
+++ resolved
@@ -689,16 +689,6 @@
                             : Environment.GetEnvironmentVariable("MSBUILDDEBUGPATH");
 #endif
 
-<<<<<<< HEAD
-                        if (String.IsNullOrEmpty(s_debugDumpPath))
-                        {
-                            s_debugDumpPath = FileUtilities.TempFileDirectory;
-                        }
-                        else
-                        {
-                            Directory.CreateDirectory(s_debugDumpPath);
-                        }
-=======
                     if (String.IsNullOrEmpty(s_debugDumpPath))
                     {
                         s_debugDumpPath = FileUtilities.TempFileDirectory;
@@ -706,7 +696,6 @@
                     else
                     {
                         Directory.CreateDirectory(s_debugDumpPath);
->>>>>>> 6eda7ba9
                     }
 
                     try
