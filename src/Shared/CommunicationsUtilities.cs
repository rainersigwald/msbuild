﻿// Copyright (c) Microsoft. All rights reserved.
// Licensed under the MIT license. See LICENSE file in the project root for full license information.

using System;
using System.Collections.Generic;
using System.Diagnostics;
using System.Globalization;
using System.IO;
using System.IO.Pipes;
using System.Runtime.InteropServices;
using System.Security.Principal;
using System.Threading;

using Microsoft.Build.Shared;
using System.Reflection;

#if !FEATURE_APM
using System.Threading.Tasks;
#endif

namespace Microsoft.Build.Internal
{
    /// <summary>
    /// Enumeration of all possible (currently supported) options for handshakes.
    /// </summary>
    [Flags]
    internal enum HandshakeOptions
    {
        None = 0,

        /// <summary>
        /// Process is a TaskHost
        /// </summary>
        TaskHost = 1,

        /// <summary>
        /// Using the 2.0 CLR
        /// </summary>
        CLR2 = 2,

        /// <summary>
        /// 64-bit Intel process
        /// </summary>
        X64 = 4,

        /// <summary>
        /// Node reuse enabled
        /// </summary>
        NodeReuse = 8,

        /// <summary>
        /// Building with BelowNormal priority
        /// </summary>
        LowPriority = 16,

        /// <summary>
        /// Building with administrator privileges
        /// </summary>
        Administrator = 32
    }

    internal readonly struct Handshake
    {
        readonly int options;
        readonly int salt;
        readonly int fileVersionMajor;
        readonly int fileVersionMinor;
        readonly int fileVersionBuild;
        readonly int fileVersionPrivate;
        readonly int sessionId;

        internal Handshake(HandshakeOptions nodeType)
        {
            // We currently use 6 bits of this 32-bit integer. Very old builds will instantly reject any handshake that does not start with F5 or 06; slightly old builds always lead with 00.
            // This indicates in the first byte that we are a modern build.
            options = (int)nodeType | (((int)CommunicationsUtilities.handshakeVersion) << 24);
            string handshakeSalt = Environment.GetEnvironmentVariable("MSBUILDNODEHANDSHAKESALT");
            CommunicationsUtilities.Trace("Handshake salt is " + handshakeSalt);
            string toolsDirectory = (nodeType & HandshakeOptions.X64) == HandshakeOptions.X64 ? BuildEnvironmentHelper.Instance.MSBuildToolsDirectory64 : BuildEnvironmentHelper.Instance.MSBuildToolsDirectory32;
            CommunicationsUtilities.Trace("Tools directory is " + toolsDirectory);
            salt = CommunicationsUtilities.GetHashCode(handshakeSalt + toolsDirectory);
            Version fileVersion = new Version(FileVersionInfo.GetVersionInfo(Assembly.GetExecutingAssembly().Location).FileVersion);
            fileVersionMajor = fileVersion.Major;
            fileVersionMinor = fileVersion.Minor;
            fileVersionBuild = fileVersion.Build;
            fileVersionPrivate = fileVersion.Revision;
            sessionId = Process.GetCurrentProcess().SessionId;
        }

        // This is used as a key, so it does not need to be human readable.
        public override string ToString()
        {
            return String.Format("{0} {1} {2} {3} {4} {5} {6}", options, salt, fileVersionMajor, fileVersionMinor, fileVersionBuild, fileVersionPrivate, sessionId);
        }

        internal int[] RetrieveHandshakeComponents()
        {
            return new int[]
            {
                CommunicationsUtilities.AvoidEndOfHandshakeSignal(options),
                CommunicationsUtilities.AvoidEndOfHandshakeSignal(salt),
                CommunicationsUtilities.AvoidEndOfHandshakeSignal(fileVersionMajor),
                CommunicationsUtilities.AvoidEndOfHandshakeSignal(fileVersionMinor),
                CommunicationsUtilities.AvoidEndOfHandshakeSignal(fileVersionBuild),
                CommunicationsUtilities.AvoidEndOfHandshakeSignal(fileVersionPrivate),
                CommunicationsUtilities.AvoidEndOfHandshakeSignal(sessionId)
            };
        }
    }

    /// <summary>
    /// This class contains utility methods for the MSBuild engine.
    /// </summary>
    static internal class CommunicationsUtilities
    {
        /// <summary>
        /// Indicates to the NodeEndpoint that all the various parts of the Handshake have been sent.
        /// </summary>
        private const int EndOfHandshakeSignal = -0x2a2a2a2a;

        /// <summary>
        /// The version of the handshake. This should be updated each time the handshake structure is altered.
        /// </summary>
        internal const byte handshakeVersion = 0x01;

        /// <summary>
        /// The timeout to connect to a node.
        /// </summary>
        private const int DefaultNodeConnectionTimeout = 900 * 1000; // 15 minutes; enough time that a dev will typically do another build in this time

        /// <summary>
        /// Whether to trace communications
        /// </summary>
        private static bool s_trace = String.Equals(Environment.GetEnvironmentVariable("MSBUILDDEBUGCOMM"), "1", StringComparison.Ordinal);

        /// <summary>
        /// Place to dump trace
        /// </summary>
        private static string s_debugDumpPath;

        /// <summary>
        /// Ticks at last time logged
        /// </summary>
        private static long s_lastLoggedTicks = DateTime.UtcNow.Ticks;

        /// <summary>
        /// Delegate to debug the communication utilities.
        /// </summary>
        internal delegate void LogDebugCommunications(string format, params object[] stuff);

        /// <summary>
        /// Gets or sets the node connection timeout.
        /// </summary>
        static internal int NodeConnectionTimeout
        {
            get { return GetIntegerVariableOrDefault("MSBUILDNODECONNECTIONTIMEOUT", DefaultNodeConnectionTimeout); }
        }

        /// <summary>
<<<<<<< HEAD
        /// Looks up the file version and caches the hashcode
        /// This file version hashcode is used in calculating the handshake
        /// </summary>
        private static int FileVersionHash
        {
            get
            {
                if (!s_fileVersionChecked)
                {
                    // We only hash in any complus_installroot value, not a file version.
                    // This is because in general msbuildtaskhost.exe does not load any assembly that
                    // the parent process loads, so they can't compare the version of a particular assembly.
                    // They can't compare their own versions, because if one of them is serviced, they
                    // won't match any more. The only known incompatibility is between a razzle and non-razzle
                    // parent and child. COMPLUS_Version can (and typically will) differ legitimately between
                    // them, so just check COMPLUS_InstallRoot.
                    string complusInstallRoot = Environment.GetEnvironmentVariable("COMPLUS_INSTALLROOT");

                    // This is easier in .NET 4+:
                    //  var fileIdentity = typeof(CommunicationsUtilities).GetTypeInfo().Assembly.GetCustomAttribute<AssemblyInformationalVersionAttribute>().InformationalVersion;
                    // but we need to be 3.5 compatible here to work in MSBuildTaskHost
                    string fileIdentity = FileVersionInfo.GetVersionInfo(Assembly.GetExecutingAssembly().Location).FileVersion;

                    ErrorUtilities.VerifyThrow(fileIdentity != null, "Did not successfully retrieve InformationalVersion.");

                    s_fileVersionHash = GetHandshakeHashCode(complusInstallRoot ?? fileIdentity);
                    s_fileVersionChecked = true;
                }

                return s_fileVersionHash;
            }
        }

        /// <summary>
=======
>>>>>>> 84c8c5b5
        /// Get environment block
        /// </summary>
        [DllImport("kernel32.dll", SetLastError = true, CharSet = CharSet.Unicode)]
        internal static unsafe extern char* GetEnvironmentStrings();

        /// <summary>
        /// Free environment block
        /// </summary>
        [DllImport("kernel32.dll", SetLastError = true, CharSet = CharSet.Unicode)]
        internal static unsafe extern bool FreeEnvironmentStrings(char* pStrings);

        /// <summary>
        /// Copied from the BCL implementation to eliminate some expensive security asserts.
        /// Returns key value pairs of environment variables in a new dictionary
        /// with a case-insensitive key comparer.
        /// </summary>
        internal static Dictionary<string, string> GetEnvironmentVariables()
        {
            Dictionary<string, string> table = new Dictionary<string, string>(200, StringComparer.OrdinalIgnoreCase); // Razzle has 150 environment variables

            if (NativeMethodsShared.IsWindows)
            {
                unsafe
                {
                    char* pEnvironmentBlock = null;

                    try
                    {
                        pEnvironmentBlock = GetEnvironmentStrings();
                        if (pEnvironmentBlock == null)
                        {
                            throw new OutOfMemoryException();
                        }

                        // Search for terminating \0\0 (two unicode \0's).
                        char* pEnvironmentBlockEnd = pEnvironmentBlock;
                        while (!(*pEnvironmentBlockEnd == '\0' && *(pEnvironmentBlockEnd + 1) == '\0'))
                        {
                            pEnvironmentBlockEnd++;
                        }
                        long stringBlockLength = pEnvironmentBlockEnd - pEnvironmentBlock;

                        // Copy strings out, parsing into pairs and inserting into the table.
                        // The first few environment variable entries start with an '='!
                        // The current working directory of every drive (except for those drives
                        // you haven't cd'ed into in your DOS window) are stored in the 
                        // environment block (as =C:=pwd) and the program's exit code is 
                        // as well (=ExitCode=00000000)  Skip all that start with =.
                        // Read docs about Environment Blocks on MSDN's CreateProcess page.

                        // Format for GetEnvironmentStrings is:
                        // (=HiddenVar=value\0 | Variable=value\0)* \0
                        // See the description of Environment Blocks in MSDN's
                        // CreateProcess page (null-terminated array of null-terminated strings).
                        // Note the =HiddenVar's aren't always at the beginning.
                        for (int i = 0; i < stringBlockLength; i++)
                        {
                            int startKey = i;

                            // Skip to key
                            // On some old OS, the environment block can be corrupted. 
                            // Some lines will not have '=', so we need to check for '\0'. 
                            while (*(pEnvironmentBlock + i) != '=' && *(pEnvironmentBlock + i) != '\0')
                            {
                                i++;
                            }

                            if (*(pEnvironmentBlock + i) == '\0')
                            {
                                continue;
                            }

                            // Skip over environment variables starting with '='
                            if (i - startKey == 0)
                            {
                                while (*(pEnvironmentBlock + i) != 0)
                                {
                                    i++;
                                }

                                continue;
                            }

                            string key = new string(pEnvironmentBlock, startKey, i - startKey);
                            i++;

                            // skip over '='
                            int startValue = i;

                            while (*(pEnvironmentBlock + i) != 0)
                            {
                                // Read to end of this entry
                                i++;
                            }

                            string value = new string(pEnvironmentBlock, startValue, i - startValue);

                            // skip over 0 handled by for loop's i++
                            table[key] = value;
                        }
                    }
                    finally
                    {
                        if (pEnvironmentBlock != null)
                        {
                            FreeEnvironmentStrings(pEnvironmentBlock);
                        }
                    }
                }
            }
            else
            {
                var vars = Environment.GetEnvironmentVariables();
                foreach (var key in vars.Keys)
                {
                    table[(string) key] = (string) vars[key];
                }
            }

            return table;
        }

        /// <summary>
        /// Updates the environment to match the provided dictionary.
        /// </summary>
        internal static void SetEnvironment(IDictionary<string, string> newEnvironment)
        {
            if (newEnvironment != null)
            {
                // First, empty out any new variables
                foreach (KeyValuePair<string, string> entry in CommunicationsUtilities.GetEnvironmentVariables())
                {
                    if (!newEnvironment.ContainsKey(entry.Key))
                    {
                        Environment.SetEnvironmentVariable(entry.Key, null);
                    }
                }

                // Then, make sure the old ones have their old values. 
                foreach (KeyValuePair<string, string> entry in newEnvironment)
                {
                    Environment.SetEnvironmentVariable(entry.Key, entry.Value);
                }
            }
        }

#nullable enable
        /// <summary>
        /// Indicate to the client that all elements of the Handshake have been sent.
        /// </summary>
        internal static void WriteEndOfHandshakeSignal(this PipeStream stream)
        {
            stream.WriteIntForHandshake(EndOfHandshakeSignal);
        }

        /// <summary>
        /// Extension method to write a series of bytes to a stream
        /// </summary>
        internal static void WriteIntForHandshake(this PipeStream stream, int value)
        {
            byte[] bytes = BitConverter.GetBytes(value);

            // We want to read the long and send it from left to right (this means big endian)
            // if we are little endian we need to reverse the array to keep the left to right reading
            if (BitConverter.IsLittleEndian)
            {
                Array.Reverse(bytes);
            }

            ErrorUtilities.VerifyThrow(bytes.Length == 4, "Int should be 4 bytes");

            stream.Write(bytes, 0, bytes.Length);
        }

        internal static void ReadEndOfHandshakeSignal(this PipeStream stream, bool isProvider
#if NETCOREAPP2_1 || MONO
            , int timeout
#endif
            )
        {
            // Accept only the first byte of the EndOfHandshakeSignal
            int valueRead = stream.ReadIntForHandshake(null
#if NETCOREAPP2_1 || MONO
            , timeout
#endif
                );

            if (valueRead != EndOfHandshakeSignal)
            {
                if (isProvider)
                {
                    CommunicationsUtilities.Trace("Handshake failed on part {0}. Probably the client is a different MSBuild build.", valueRead);
                }
                else
                {
                    CommunicationsUtilities.Trace("Expected end of handshake signal but received {0}. Probably the host is a different MSBuild build.", valueRead);
                }
                throw new InvalidOperationException();
            }
        }

        /// <summary>
        /// Extension method to read a series of bytes from a stream.
        /// If specified, leading byte matches one in the supplied array if any, returns rejection byte and throws IOException.
        /// </summary>
        internal static int ReadIntForHandshake(this PipeStream stream, byte? byteToAccept
#if NETCOREAPP2_1 || MONO
            , int timeout
#endif
            )
        {
            byte[] bytes = new byte[4];

#if NETCOREAPP2_1 || MONO
            if (!NativeMethodsShared.IsWindows)
            {
                // Enforce a minimum timeout because the Windows code can pass
                // a timeout of 0 for the connection, but that doesn't work for
                // the actual timeout here.
                timeout = Math.Max(timeout, 50);

                // A legacy MSBuild.exe won't try to connect to MSBuild running
                // in a dotnet host process, so we can read the bytes simply.
                var readTask = stream.ReadAsync(bytes, 0, bytes.Length);

                // Manual timeout here because the timeout passed to Connect() just before
                // calling this method does not apply on UNIX domain socket-based
                // implementations of PipeStream.
                // https://github.com/dotnet/corefx/issues/28791
                if (!readTask.Wait(timeout))
                {
                    throw new IOException(string.Format(CultureInfo.InvariantCulture, "Did not receive return handshake in {0}ms", timeout));
                }

                readTask.GetAwaiter().GetResult();
            }
            else
#endif
            {
                // Legacy approach with an early-abort for connection attempts from ancient MSBuild.exes
                for (int i = 0; i < bytes.Length; i++)
                {
                    int read = stream.ReadByte();

                    if (read == -1)
                    {
                        // We've unexpectly reached end of stream.
                        // We are now in a bad state, disconnect on our end
                        throw new IOException(String.Format(CultureInfo.InvariantCulture, "Unexpected end of stream while reading for handshake"));
                    }

                    bytes[i] = Convert.ToByte(read);

                    if (i == 0 && byteToAccept != null && byteToAccept != bytes[0])
                    {
                        stream.WriteIntForHandshake(0x0F0F0F0F);
                        stream.WriteIntForHandshake(0x0F0F0F0F);
                        throw new InvalidOperationException(String.Format(CultureInfo.InvariantCulture, "Client: rejected old host. Received byte {0} instead of {1}.", bytes[0], byteToAccept));
                    }
                }
            }

            int result;

            try
            {
                // We want to read the long and send it from left to right (this means big endian)
                // If we are little endian the stream has already been reversed by the sender, we need to reverse it again to get the original number
                if (BitConverter.IsLittleEndian)
                {
                    Array.Reverse(bytes);
                }

                result = BitConverter.ToInt32(bytes, 0 /* start index */);
            }
            catch (ArgumentException ex)
            {
                throw new IOException(String.Format(CultureInfo.InvariantCulture, "Failed to convert the handshake to big-endian. {0}", ex.Message));
            }

            return result;
        }
#nullable disable

#if !FEATURE_APM
        internal static async Task<int> ReadAsync(Stream stream, byte[] buffer, int bytesToRead)
        {
            int totalBytesRead = 0;
            while (totalBytesRead < bytesToRead)
            {
                int bytesRead = await stream.ReadAsync(buffer, totalBytesRead, bytesToRead - totalBytesRead);
                if (bytesRead == 0)
                {
                    return totalBytesRead;
                }
                totalBytesRead += bytesRead;
            }
            return totalBytesRead;
        }
#endif

        /// <summary>
        /// Given the appropriate information, return the equivalent HandshakeOptions.
        /// </summary>
        internal static HandshakeOptions GetHandshakeOptions(bool taskHost, bool is64Bit = false, bool nodeReuse = false, bool lowPriority = false, IDictionary<string, string> taskHostParameters = null)
        {
            HandshakeOptions context = taskHost ? HandshakeOptions.TaskHost : HandshakeOptions.None;

            int clrVersion = 0;

            // We don't know about the TaskHost. Figure it out.
            if (taskHost)
            {
                // Take the current TaskHost context
                if (taskHostParameters == null)
                {
                    clrVersion = typeof(bool).GetTypeInfo().Assembly.GetName().Version.Major;
                    is64Bit = XMakeAttributes.GetCurrentMSBuildArchitecture().Equals(XMakeAttributes.MSBuildArchitectureValues.x64);
                }
                else
                {
                    ErrorUtilities.VerifyThrow(taskHostParameters.ContainsKey(XMakeAttributes.runtime), "Should always have an explicit runtime when we call this method.");
                    ErrorUtilities.VerifyThrow(taskHostParameters.ContainsKey(XMakeAttributes.architecture), "Should always have an explicit architecture when we call this method.");

                    clrVersion = taskHostParameters[XMakeAttributes.runtime].Equals(XMakeAttributes.MSBuildRuntimeValues.clr4, StringComparison.OrdinalIgnoreCase) ? 4 : 2;
                    is64Bit = taskHostParameters[XMakeAttributes.architecture].Equals(XMakeAttributes.MSBuildArchitectureValues.x64);
                }
            }

            if (is64Bit)
            {
                context |= HandshakeOptions.X64;
            }
            if (clrVersion == 2)
            {
                context |= HandshakeOptions.CLR2;
            }
            if (nodeReuse)
            {
                context |= HandshakeOptions.NodeReuse;
            }
            if (lowPriority)
            {
                context |= HandshakeOptions.LowPriority;
            }
#if FEATURE_SECURITY_PRINCIPAL_WINDOWS
            // If we are running in elevated privs, we will only accept a handshake from an elevated process as well.
            // Both the client and the host will calculate this separately, and the idea is that if they come out the same
            // then we can be sufficiently confident that the other side has the same elevation level as us.  This is complementary
            // to the username check which is also done on connection.
            if (new WindowsPrincipal(WindowsIdentity.GetCurrent()).IsInRole(WindowsBuiltInRole.Administrator))
            {
                context |= HandshakeOptions.Administrator;
            }
#endif
            return context;
        }

        /// <summary>
        /// Gets the value of an integer environment variable, or returns the default if none is set or it cannot be converted.
        /// </summary>
        internal static int GetIntegerVariableOrDefault(string environmentVariable, int defaultValue)
        {
            string environmentValue = Environment.GetEnvironmentVariable(environmentVariable);
            if (String.IsNullOrEmpty(environmentValue))
            {
                return defaultValue;
            }

            int localDefaultValue;
            if (Int32.TryParse(environmentValue, NumberStyles.Integer, CultureInfo.InvariantCulture, out localDefaultValue))
            {
                defaultValue = localDefaultValue;
            }

            return defaultValue;
        }

        /// <summary>
        /// Writes trace information to a log file
        /// </summary>
        internal static void Trace(string format, params object[] args)
        {
            Trace(/* nodeId */ -1, format, args);
        }

        /// <summary>
        /// Writes trace information to a log file
        /// </summary>
        internal static void Trace(int nodeId, string format, params object[] args)
        {
            if (s_trace)
            {
                if (s_debugDumpPath == null)
                {
                    s_debugDumpPath = Environment.GetEnvironmentVariable("MSBUILDDEBUGPATH");

                    if (String.IsNullOrEmpty(s_debugDumpPath))
                    {
                        s_debugDumpPath = Path.GetTempPath();
                    }
                    else
                    {
                        Directory.CreateDirectory(s_debugDumpPath);
                    }
                }

                try
                {
                    string fileName = @"MSBuild_CommTrace_PID_{0}";
                    if (nodeId != -1)
                    {
                        fileName += "_node_" + nodeId;
                    }

                    fileName += ".txt";

                    using (StreamWriter file = FileUtilities.OpenWrite(String.Format(CultureInfo.CurrentCulture, Path.Combine(s_debugDumpPath, fileName), Process.GetCurrentProcess().Id, nodeId), append: true))
                    {
                        string message = String.Format(CultureInfo.CurrentCulture, format, args);
                        long now = DateTime.UtcNow.Ticks;
                        float millisecondsSinceLastLog = (float)(now - s_lastLoggedTicks) / 10000L;
                        s_lastLoggedTicks = now;
                        file.WriteLine("{0} (TID {1}) {2,15} +{3,10}ms: {4}", Thread.CurrentThread.Name, Thread.CurrentThread.ManagedThreadId, now, millisecondsSinceLastLog, message);
                    }
                }
                catch (IOException)
                {
                    // Ignore
                }
            }
        }

        /// <summary>
        /// Gets a hash code for this string.  If strings A and B are such that A.Equals(B), then
        /// they will return the same hash code.
        /// This is as implemented in CLR String.GetHashCode() [ndp\clr\src\BCL\system\String.cs]
        /// but stripped out architecture specific defines
        /// that causes the hashcode to be different and this causes problem in cross-architecture handshaking
        /// </summary>
        internal static int GetHashCode(string fileVersion)
        {
            unsafe
            {
                fixed (char* src = fileVersion)
                {
                    int hash1 = (5381 << 16) + 5381;
                    int hash2 = hash1;

                    int* pint = (int*)src;
                    int len = fileVersion.Length;
                    while (len > 0)
                    {
                        hash1 = ((hash1 << 5) + hash1 + (hash1 >> 27)) ^ pint[0];
                        if (len <= 2)
                        {
                            break;
                        }

                        hash2 = ((hash2 << 5) + hash2 + (hash2 >> 27)) ^ pint[1];
                        pint += 2;
                        len -= 4;
                    }

                    return hash1 + (hash2 * 1566083941);
                }
            }
        }

        internal static int AvoidEndOfHandshakeSignal(int x)
        {
            return x == EndOfHandshakeSignal ? ~x : x;
        }
    }
}<|MERGE_RESOLUTION|>--- conflicted
+++ resolved
@@ -157,43 +157,6 @@
         }
 
         /// <summary>
-<<<<<<< HEAD
-        /// Looks up the file version and caches the hashcode
-        /// This file version hashcode is used in calculating the handshake
-        /// </summary>
-        private static int FileVersionHash
-        {
-            get
-            {
-                if (!s_fileVersionChecked)
-                {
-                    // We only hash in any complus_installroot value, not a file version.
-                    // This is because in general msbuildtaskhost.exe does not load any assembly that
-                    // the parent process loads, so they can't compare the version of a particular assembly.
-                    // They can't compare their own versions, because if one of them is serviced, they
-                    // won't match any more. The only known incompatibility is between a razzle and non-razzle
-                    // parent and child. COMPLUS_Version can (and typically will) differ legitimately between
-                    // them, so just check COMPLUS_InstallRoot.
-                    string complusInstallRoot = Environment.GetEnvironmentVariable("COMPLUS_INSTALLROOT");
-
-                    // This is easier in .NET 4+:
-                    //  var fileIdentity = typeof(CommunicationsUtilities).GetTypeInfo().Assembly.GetCustomAttribute<AssemblyInformationalVersionAttribute>().InformationalVersion;
-                    // but we need to be 3.5 compatible here to work in MSBuildTaskHost
-                    string fileIdentity = FileVersionInfo.GetVersionInfo(Assembly.GetExecutingAssembly().Location).FileVersion;
-
-                    ErrorUtilities.VerifyThrow(fileIdentity != null, "Did not successfully retrieve InformationalVersion.");
-
-                    s_fileVersionHash = GetHandshakeHashCode(complusInstallRoot ?? fileIdentity);
-                    s_fileVersionChecked = true;
-                }
-
-                return s_fileVersionHash;
-            }
-        }
-
-        /// <summary>
-=======
->>>>>>> 84c8c5b5
         /// Get environment block
         /// </summary>
         [DllImport("kernel32.dll", SetLastError = true, CharSet = CharSet.Unicode)]
