<Project Sdk="Microsoft.NET.Sdk">
  <PropertyGroup>
    <TargetFrameworks>$(LibraryTargetFrameworks)</TargetFrameworks>
    <AllowUnsafeBlocks>true</AllowUnsafeBlocks>
    <GenerateReferenceAssemblySource>true</GenerateReferenceAssemblySource>
    <CreateTlb>true</CreateTlb>
    <IsPackable>true</IsPackable>
    <PackageDescription>This package contains the $(MSBuildProjectName) assembly which is a common assembly used by other MSBuild assemblies.</PackageDescription>
    <IncludeSatelliteOutputInPack>false</IncludeSatelliteOutputInPack>
    <ApplyNgenOptimization Condition="'$(TargetFramework)' == '$(FullFrameworkTFM)'">full</ApplyNgenOptimization>

    <!--
      Ignore warnings for nullable annotations in code that doesn't use '#nullable'. Microsoft.CodeAnalysis.Collections
      source assumes nullable reference types is enabled, so this warning is reported but cannot be fixed in code from
      an imported package. This suppression should be removed if/when the project is migrated to enable nullable
      reference types.
    -->
    <NoWarn>$(NoWarn),CS8632</NoWarn>
  </PropertyGroup>

  <ItemGroup>
    <PackageReference Include="Microsoft.CodeAnalysis.Collections" PrivateAssets="all" />
  </ItemGroup>

<<<<<<< HEAD
  <ItemGroup>
    <!-- Promote CompilerServices.Unsafe from the old version we get from System.Memory on net472. -->
    <PackageReference Include="System.Runtime.CompilerServices.Unsafe" />
    <PackageReference Include="System.Security.Permissions" Condition="'$(TargetFrameworkIdentifier)' != '.NETFramework'" />
    <Reference Include="System.Xaml" Condition="'$(TargetFrameworkIdentifier)' == '.NETFramework'" />
=======
  <ItemGroup Condition="'$(TargetFrameworkIdentifier)' != '.NETFramework'">
    <PackageReference Include="System.Security.Permissions" />
    <!-- Need Win32 API on .NET Core to ping registry to determine long path support -->
    <PackageReference Include="Microsoft.Win32.Registry" />
  </ItemGroup>

  <ItemGroup Condition="'$(TargetFrameworkIdentifier)' == '.NETFramework'">
    <PackageReference Include="Microsoft.VisualStudio.Setup.Configuration.Interop" />
    <Reference Include="System.Xaml" />
>>>>>>> 808e8dd2
  </ItemGroup>

  <ItemGroup>
    <Compile Include="..\Shared\Constants.cs">
      <Link>Shared\Constants.cs</Link>
    </Compile>
    <Compile Include="..\Shared\BinaryReaderExtensions.cs">
      <Link>Shared\BinaryReaderExtensions.cs</Link>
    </Compile>
    <Compile Include="..\Shared\BinaryWriterExtensions.cs">
      <Link>Shared\BinaryWriterExtensions.cs</Link>
    </Compile>
  </ItemGroup>

  <ItemGroup Condition="'$(TargetFrameworkIdentifier)' != '.NETFramework'">
    <Compile Remove="XamlTypes\**" />
    <EmbeddedResource Remove="XamlTypes\**" />
    <None Remove="XamlTypes\**" />
  </ItemGroup>

  <ItemGroup>
    <RCResourceFile Include="native.rc" />
  </ItemGroup>
</Project><|MERGE_RESOLUTION|>--- conflicted
+++ resolved
@@ -22,13 +22,6 @@
     <PackageReference Include="Microsoft.CodeAnalysis.Collections" PrivateAssets="all" />
   </ItemGroup>
 
-<<<<<<< HEAD
-  <ItemGroup>
-    <!-- Promote CompilerServices.Unsafe from the old version we get from System.Memory on net472. -->
-    <PackageReference Include="System.Runtime.CompilerServices.Unsafe" />
-    <PackageReference Include="System.Security.Permissions" Condition="'$(TargetFrameworkIdentifier)' != '.NETFramework'" />
-    <Reference Include="System.Xaml" Condition="'$(TargetFrameworkIdentifier)' == '.NETFramework'" />
-=======
   <ItemGroup Condition="'$(TargetFrameworkIdentifier)' != '.NETFramework'">
     <PackageReference Include="System.Security.Permissions" />
     <!-- Need Win32 API on .NET Core to ping registry to determine long path support -->
@@ -36,9 +29,10 @@
   </ItemGroup>
 
   <ItemGroup Condition="'$(TargetFrameworkIdentifier)' == '.NETFramework'">
+    <!-- Promote CompilerServices.Unsafe from the old version we get from System.Memory on net472. -->
+    <PackageReference Include="System.Runtime.CompilerServices.Unsafe" />
     <PackageReference Include="Microsoft.VisualStudio.Setup.Configuration.Interop" />
     <Reference Include="System.Xaml" />
->>>>>>> 808e8dd2
   </ItemGroup>
 
   <ItemGroup>
