﻿// Copyright (c) Microsoft. All rights reserved.
// Licensed under the MIT license. See LICENSE file in the project root for full license information.
//-----------------------------------------------------------------------
// </copyright>
// <summary>Unit tests for BuildStartedEventArgs</summary>
//-----------------------------------------------------------------------

using System;
using Microsoft.Build.Framework;
<<<<<<< HEAD
using NUnit.Framework;

#pragma warning disable 0219
=======
using Xunit;
>>>>>>> 41c51190

namespace Microsoft.Build.UnitTests
{
    /// <summary>
    /// Verify the functioning of the BuildStartedEventArgs class.
    /// </summary>
<<<<<<< HEAD
    [TestFixture]
=======
>>>>>>> 41c51190
    public class BuildStartedEventArgs_Tests
    {
        /// <summary>
        /// Default event to use in tests.
        /// </summary>
        private BuildStartedEventArgs _baseStartedEvent = new BuildStartedEventArgs("Message", "HelpKeyword");

        /// <summary>
        /// Trivially exercise event args default ctors to boost Frameworks code coverage
        /// </summary>
<<<<<<< HEAD
        [Test]
=======
        [Fact]
>>>>>>> 41c51190
        public void EventArgsCtors()
        {
            BuildStartedEventArgs bsea = new BuildStartedEventArgs2();
            bsea = new BuildStartedEventArgs("Message", "HelpKeyword");
            bsea = new BuildStartedEventArgs("Message", "HelpKeyword", DateTime.Now);
            bsea = new BuildStartedEventArgs("{0}", "HelpKeyword", DateTime.Now, "Message");
            bsea = new BuildStartedEventArgs(null, null);
            bsea = new BuildStartedEventArgs(null, null, DateTime.Now);
            bsea = new BuildStartedEventArgs(null, null, DateTime.Now, null);
        }

        /// <summary>
        /// Trivially exercise getHashCode. 
        /// </summary>
<<<<<<< HEAD
        [Test]
=======
        [Fact]
>>>>>>> 41c51190
        public void TestGetHashCode()
        {
            _baseStartedEvent.GetHashCode();
        }

        /// <summary>
        /// Create a derived class so that we can test the default constructor in order to increase code coverage and 
        /// verify this code path does not cause any exceptions.
        /// </summary>
        private class BuildStartedEventArgs2 : BuildStartedEventArgs
        {
            /// <summary>
            /// Default constructor
            /// </summary>
            public BuildStartedEventArgs2()
                : base()
            {
            }
        }
    }
}<|MERGE_RESOLUTION|>--- conflicted
+++ resolved
@@ -7,23 +7,15 @@
 
 using System;
 using Microsoft.Build.Framework;
-<<<<<<< HEAD
-using NUnit.Framework;
+using Xunit;
 
 #pragma warning disable 0219
-=======
-using Xunit;
->>>>>>> 41c51190
 
 namespace Microsoft.Build.UnitTests
 {
     /// <summary>
     /// Verify the functioning of the BuildStartedEventArgs class.
     /// </summary>
-<<<<<<< HEAD
-    [TestFixture]
-=======
->>>>>>> 41c51190
     public class BuildStartedEventArgs_Tests
     {
         /// <summary>
@@ -34,11 +26,7 @@
         /// <summary>
         /// Trivially exercise event args default ctors to boost Frameworks code coverage
         /// </summary>
-<<<<<<< HEAD
-        [Test]
-=======
         [Fact]
->>>>>>> 41c51190
         public void EventArgsCtors()
         {
             BuildStartedEventArgs bsea = new BuildStartedEventArgs2();
@@ -53,11 +41,7 @@
         /// <summary>
         /// Trivially exercise getHashCode. 
         /// </summary>
-<<<<<<< HEAD
-        [Test]
-=======
         [Fact]
->>>>>>> 41c51190
         public void TestGetHashCode()
         {
             _baseStartedEvent.GetHashCode();
