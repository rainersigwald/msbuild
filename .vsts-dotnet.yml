trigger:
- main
- vs*
- exp/*

# If defined here, these values are not overrideable
# Once they exist, we should define these as "runtime parameters"
# https://github.com/Microsoft/azure-pipelines-yaml/pull/129
# variables:
#   SignType: real
#   SkipApplyOptimizationData: false

parameters:
- name: OptProfDropName
  displayName: Optional OptProfDrop Override
  type: string
  default: 'default'

variables:
  # if OptProfDrop is not set, string '$(OptProfDrop)' will be passed to the build script.
  - name: OptProfDrop
    value: ''
  - name: SourceBranch
    value: $(IbcSourceBranchName)
  # If we're not on a vs* branch, use main as our optprof collection branch
  # NOTE: the code is temporarily fixed. For the branches that should use opt-prof from the main branch we should use the latest working Opt-Prof 20220901.6-001 collected from main 20220901.6.
  - ${{ if not(startsWith(variables['Build.SourceBranch'], 'refs/heads/vs')) }}:
    - name: OptProfDrop
      value: 'OptimizationData/DotNet-msbuild-Trusted/main/20220901.6/1387996/1'
    - name: SourceBranch
      value: ''
  # if OptProfDropName is set as a parameter, set OptProfDrop to the parameter and unset SourceBranch
  - ${{ if ne(parameters.OptProfDropName, 'default') }}:
    - name: OptProfDrop
      value: ${{parameters.OptProfDropName}}
    - name: SourceBranch
      value: ''
  - name: _DotNetArtifactsCategory
    value: .NETCore
  - name: _DotNetValidationArtifactsCategory
    value: .NETCoreValidation
  - name: EnableReleaseOneLocBuild
    value: false

stages:
- stage: build
  displayName: Build

  jobs:
<<<<<<< HEAD
  - ${{ if and( ne(variables['System.TeamProject'], 'public'), notin(variables['Build.Reason'], 'PullRequest')) }}:
    # The localization setup for release/ branches. Note difference in LclPackageId. main branch is handled separately below.
    # Used for vs17.2, vs17.4, vs17.6 etc. branches only.
    # When the branch is setup for localization (the localization ticket needs to be created - https://aka.ms/ceChangeLocConfig, requesting change from one release branch to another),
    #  set 'EnableReleaseOneLocBuild' to true.
    - ${{ if startsWith(variables['Build.SourceBranch'], 'refs/heads/vs') }}:
      - template: /eng/common/templates/job/onelocbuild.yml
        parameters:
          MirrorRepo: 'msbuild'
          LclSource: lclFilesfromPackage
          LclPackageId: 'LCL-JUNO-PROD-MSBUILDREL'
          MirrorBranch: replace(variables['Build.SourceBranch'], 'refs/heads/', '')
          JobNameSuffix: '_release'
          condition: $(EnableReleaseOneLocBuild)
    # The localization setup for main branch. Note difference in package ID. Should not be used with release/ branches.
    - ${{ if eq(variables['Build.SourceBranch'], 'refs/heads/main') }}:
      - template: /eng/common/templates/job/onelocbuild.yml
        parameters:
          MirrorRepo: 'msbuild'
          LclSource: lclFilesfromPackage
          LclPackageId: 'LCL-JUNO-PROD-MSBUILD'
          MirrorBranch: 'main'
          JobNameSuffix: '_main'
          condition: eq(variables['Build.SourceBranch'], 'refs/heads/main')
          
=======
  - ${{ if eq(variables['Build.SourceBranch'], 'refs/heads/vs17.4') }}: # should track next-release's active dev branch
    - template: /eng/common/templates/job/onelocbuild.yml
      parameters:
        LclSource: lclFilesfromPackage
        LclPackageId: 'LCL-JUNO-PROD-MSBUILD'
        MirrorRepo: 'msbuild'
        MirrorBranch: 'main' # should match condition above

>>>>>>> 020b625c
  - job: Windows_NT
    pool:
      name: VSEngSS-MicroBuild2022-1ES
      demands:
      - agent.os -equals Windows_NT

    timeoutInMinutes: 180

    variables:
    - group: DotNet-Blob-Feed
    - group: DotNet-Symbol-Publish
    - group: Publish-Build-Assets
    - name: TeamName
      value: MSBuild
    - name: VisualStudio.MajorVersion
      value: 17
    - name: VisualStudio.ChannelName
      value: 'int.d17.4'
    - name: VisualStudio.DropName
      value: Products/$(System.TeamProject)/$(Build.Repository.Name)/$(Build.SourceBranchName)/$(Build.BuildNumber)

    steps:
    - task: NuGetToolInstaller@0
      inputs:
        versionSpec: '4.9.2'

    - task: NuGetCommand@2
      displayName: Restore internal tools
      inputs:
        command: restore
        feedsToUse: config
        restoreSolution: 'eng\common\internal\Tools.csproj'
        nugetConfigPath: 'NuGet.config'
        restoreDirectory: '$(Build.SourcesDirectory)\.packages'

    - task: ms-vseng.MicroBuildTasks.30666190-6959-11e5-9f96-f56098202fef.MicroBuildSigningPlugin@1
      inputs:
        signType: $(SignType)
        zipSources: false
      condition: and(succeeded(), in(variables['SignType'], 'test', 'real'))

    - task: MicroBuildOptProfPlugin@6
      inputs:
        ProfilingInputsDropName: '$(VisualStudio.DropName)'
        ShouldSkipOptimize: true
        AccessToken: '$(System.AccessToken)'
        feedSource: 'https://devdiv.pkgs.visualstudio.com/DefaultCollection/_packaging/MicroBuildToolset/nuget/v3/index.json'
      displayName: 'Install OptProf Plugin'

    # Required by MicroBuildBuildVSBootstrapper
    - task: MicroBuildSwixPlugin@4
      inputs:
        dropName: $(VisualStudio.DropName)

    - script: eng/CIBuild.cmd
                -configuration $(BuildConfiguration)
                -officialBuildId $(Build.BuildNumber)
                -officialSkipApplyOptimizationData $(SkipApplyOptimizationData)
                /p:RepositoryName=$(Build.Repository.Name)
                /p:VisualStudioIbcSourceBranchName=$(SourceBranch)
                /p:VisualStudioDropAccessToken=$(System.AccessToken)
                /p:VisualStudioDropName=$(VisualStudio.DropName)
                /p:DotNetSignType=$(SignType)
                /p:DotNetPublishToBlobFeed=true
                /p:DotNetPublishBlobFeedKey=$(dotnetfeed-storage-access-key-1)
                /p:DotNetPublishBlobFeedUrl=https://dotnetfeed.blob.core.windows.net/dotnet-core/index.json
                /p:PublishToSymbolServer=true
                /p:DotNetSymbolServerTokenMsdl=$(microsoft-symbol-server-pat)
                /p:DotNetSymbolServerTokenSymWeb=$(symweb-symbol-server-pat)
                /p:TeamName=MSBuild
                /p:DotNetPublishUsingPipelines=true
                /p:VisualStudioIbcDrop=$(OptProfDrop)
                /p:GenerateSbom=true
      displayName: Build
      condition: succeeded()

    # Required by Microsoft policy
    - template: eng\common\templates\steps\generate-sbom.yml

    # Publish OptProf configuration files
    - task: ms-vscs-artifact.build-tasks.artifactDropTask-1.artifactDropTask@0
      inputs:
        dropServiceURI: 'https://devdiv.artifacts.visualstudio.com'
        buildNumber: 'ProfilingInputs/DevDiv/$(Build.Repository.Name)/$(Build.SourceBranchName)/$(Build.BuildNumber)'
        sourcePath: '$(Build.SourcesDirectory)\artifacts\OptProf\$(BuildConfiguration)\Data'
        toLowerCase: false
        usePat: true
      displayName: 'OptProf - Publish to Artifact Services - ProfilingInputs'
      condition: succeeded()

    # Build VS bootstrapper
    # Generates $(Build.StagingDirectory)\MicroBuild\Output\BootstrapperInfo.json
    - task: MicroBuildBuildVSBootstrapper@3
      inputs:
        vsMajorVersion: $(VisualStudio.MajorVersion)
        channelName: $(VisualStudio.ChannelName)
        manifests: $(VisualStudio.SetupManifestList)
        outputFolder: '$(Build.SourcesDirectory)\artifacts\VSSetup\$(BuildConfiguration)\Insertion'
        bootstrapperCoreVersion:
      displayName: 'OptProf - Build VS bootstrapper'
      condition: succeeded()

    # Publish run settings
    - task: PowerShell@2
      inputs:
        filePath: eng\common\sdk-task.ps1
        arguments: -configuration $(BuildConfiguration)
                  -task VisualStudio.BuildIbcTrainingSettings
                  /p:VisualStudioDropName=$(VisualStudio.DropName)
                  /p:BootstrapperInfoPath=$(Build.StagingDirectory)\MicroBuild\Output\BootstrapperInfo.json
                  /p:VisualStudioIbcTrainingSettingsPath=$(Build.SourcesDirectory)\eng\config\OptProf.runsettings
      displayName: 'OptProf - Build IBC training settings'
      condition: succeeded()

    # Publish bootstrapper info
    - task: PublishBuildArtifacts@1
      inputs:
        PathtoPublish: $(Build.StagingDirectory)\MicroBuild\Output
        ArtifactName: MicroBuildOutputs
        ArtifactType: Container
      displayName: 'OptProf - Publish Artifact: MicroBuildOutputs'
      condition: succeeded()

    - task: PublishBuildArtifacts@1
      displayName: 'Publish Artifact: logs'
      inputs:
        PathtoPublish: 'artifacts\log\$(BuildConfiguration)'
        ArtifactName: logs
      condition: succeededOrFailed()

    - task: PublishPipelineArtifact@1
      displayName: 'Publish Artifact: bin'
      inputs:
        path: 'artifacts\bin'
        artifactName: bin
      condition: succeededOrFailed()

    # Publishes setup VSIXes to a drop.
    # Note: The insertion tool looks for the display name of this task in the logs.
    - task: MicroBuildUploadVstsDropFolder@2
      displayName: Upload VSTS Drop
      inputs:
        DropName: $(VisualStudio.DropName)
        DropFolder: 'artifacts\VSSetup\$(BuildConfiguration)\Insertion'
        AccessToken: '$(System.AccessToken)'
        DropServiceUri: 'https://devdiv.artifacts.visualstudio.com'
        VSDropServiceUri: 'https://vsdrop.corp.microsoft.com/file/v1'
      condition: succeeded()

    # Publish an artifact that the RoslynInsertionTool is able to find by its name.
    - task: PublishBuildArtifacts@1
      displayName: 'Publish Artifact: VSSetup'
      inputs:
        PathtoPublish: 'artifacts\VSSetup\$(BuildConfiguration)'
        ArtifactName: VSSetup
      condition: succeeded()

    # Archive NuGet packages to DevOps.
    # Publish our NuPkgs as an artifact. The name of this artifact must be PackageArtifacts as the
    # arcade templates depend on the name.
    - task: PublishBuildArtifacts@1
      displayName: 'Publish Artifact: packages'
      inputs:
        PathtoPublish: 'artifacts\packages\$(BuildConfiguration)'
        ArtifactName: PackageArtifacts
      condition: succeeded()

    # Publish "IntelliSense" XSD files to their own artifact
    # so it can be consumed by the insertion-to-VS job
    - task: PublishPipelineArtifact@1
      displayName: 'Publish Artifact: xsd'
      inputs:
        path: 'artifacts\xsd'
        artifactName: xsd
      condition: succeeded()

    # Publish Asset Manifests for Build Asset Registry job
    - task: PublishBuildArtifacts@1
      displayName: Publish Asset Manifests
      inputs:
        PathtoPublish: '$(Build.SourcesDirectory)/artifacts/log/$(BuildConfiguration)/AssetManifest'
        ArtifactName: AssetManifests
      condition: succeeded()

    # Tag the build at the very end when we know it's been successful.
    - task: colinsalmcorner.colinsalmcorner-buildtasks.tag-build-task.tagBuildOrRelease@0
      displayName: Tag build as ready for optimization training
      inputs:
        tags: 'ready-for-training'
      condition: succeeded()

    - task: ms-vseng.MicroBuildTasks.521a94ea-9e68-468a-8167-6dcf361ea776.MicroBuildCleanup@1
      displayName: Execute cleanup tasks
      condition: succeededOrFailed()
      
    - template: /eng/common/templates/steps/component-governance.yml
      parameters:
        ${{ if and(ne(variables['System.TeamProject'], 'public'), notin(variables['Build.Reason'], 'PullRequest'), or(startsWith(variables['Build.SourceBranch'], 'refs/heads/vs'), eq(variables['Build.SourceBranch'], 'refs/heads/main'))) }}:
          disableComponentGovernance: false
        ${{ else }}:
          disableComponentGovernance: true

  - template: /eng/common/templates/job/source-build.yml
    parameters:
      platform:
        name: 'Managed'
        container: 'mcr.microsoft.com/dotnet-buildtools/prereqs:centos-7-3e800f1-20190501005343'

  - template: /eng/common/templates/job/publish-build-assets.yml
    parameters:
      enablePublishBuildArtifacts: true
      publishUsingPipelines: true
      dependsOn:
        - Windows_NT
        - Source_Build_Managed
      pool:
        vmImage: windows-latest

- ${{ if and(ne(variables['System.TeamProject'], 'public'), notin(variables['Build.Reason'], 'PullRequest')) }}:
  - template: eng\common\templates\post-build\post-build.yml
    parameters:
      publishingInfraVersion: 3
      # Symbol validation is not entirely reliable as of yet, so should be turned off until
      # https://github.com/dotnet/arcade/issues/2871 is resolved.
      enableSymbolValidation: false
      enableSourceLinkValidation: false
      enableNugetValidation: false<|MERGE_RESOLUTION|>--- conflicted
+++ resolved
@@ -47,7 +47,6 @@
   displayName: Build
 
   jobs:
-<<<<<<< HEAD
   - ${{ if and( ne(variables['System.TeamProject'], 'public'), notin(variables['Build.Reason'], 'PullRequest')) }}:
     # The localization setup for release/ branches. Note difference in LclPackageId. main branch is handled separately below.
     # Used for vs17.2, vs17.4, vs17.6 etc. branches only.
@@ -72,17 +71,7 @@
           MirrorBranch: 'main'
           JobNameSuffix: '_main'
           condition: eq(variables['Build.SourceBranch'], 'refs/heads/main')
-          
-=======
-  - ${{ if eq(variables['Build.SourceBranch'], 'refs/heads/vs17.4') }}: # should track next-release's active dev branch
-    - template: /eng/common/templates/job/onelocbuild.yml
-      parameters:
-        LclSource: lclFilesfromPackage
-        LclPackageId: 'LCL-JUNO-PROD-MSBUILD'
-        MirrorRepo: 'msbuild'
-        MirrorBranch: 'main' # should match condition above
-
->>>>>>> 020b625c
+
   - job: Windows_NT
     pool:
       name: VSEngSS-MicroBuild2022-1ES
