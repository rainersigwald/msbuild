--- conflicted
+++ resolved
@@ -869,14 +869,14 @@
     public partial class ResolveAssemblyReference : Microsoft.Build.Tasks.TaskExtension
     {
         public ResolveAssemblyReference() { }
-        public string[] AllowedAssemblyExtensions { [System.Runtime.CompilerServices.CompilerGeneratedAttribute]get { throw null; } [System.Runtime.CompilerServices.CompilerGeneratedAttribute]set { } }
-        public string[] AllowedRelatedFileExtensions { [System.Runtime.CompilerServices.CompilerGeneratedAttribute]get { throw null; } [System.Runtime.CompilerServices.CompilerGeneratedAttribute]set { } }
-        public string AppConfigFile { [System.Runtime.CompilerServices.CompilerGeneratedAttribute]get { throw null; } [System.Runtime.CompilerServices.CompilerGeneratedAttribute]set { } }
-        public Microsoft.Build.Framework.ITaskItem[] Assemblies { [System.Runtime.CompilerServices.CompilerGeneratedAttribute]get { throw null; } [System.Runtime.CompilerServices.CompilerGeneratedAttribute]set { } }
-        public Microsoft.Build.Framework.ITaskItem[] AssemblyFiles { [System.Runtime.CompilerServices.CompilerGeneratedAttribute]get { throw null; } [System.Runtime.CompilerServices.CompilerGeneratedAttribute]set { } }
-        public bool AutoUnify { [System.Runtime.CompilerServices.CompilerGeneratedAttribute]get { throw null; } [System.Runtime.CompilerServices.CompilerGeneratedAttribute]set { } }
-        public string[] CandidateAssemblyFiles { [System.Runtime.CompilerServices.CompilerGeneratedAttribute]get { throw null; } [System.Runtime.CompilerServices.CompilerGeneratedAttribute]set { } }
-        public bool CopyLocalDependenciesWhenParentReferenceInGac { [System.Runtime.CompilerServices.CompilerGeneratedAttribute]get { throw null; } [System.Runtime.CompilerServices.CompilerGeneratedAttribute]set { } }
+        public string[] AllowedAssemblyExtensions { get { throw null; } set { } }
+        public string[] AllowedRelatedFileExtensions { get { throw null; } set { } }
+        public string AppConfigFile { get { throw null; } set { } }
+        public Microsoft.Build.Framework.ITaskItem[] Assemblies { get { throw null; } set { } }
+        public Microsoft.Build.Framework.ITaskItem[] AssemblyFiles { get { throw null; } set { } }
+        public bool AutoUnify { get { throw null; } set { } }
+        public string[] CandidateAssemblyFiles { get { throw null; } set { } }
+        public bool CopyLocalDependenciesWhenParentReferenceInGac { get { throw null; } set { } }
         [Microsoft.Build.Framework.OutputAttribute]
         public Microsoft.Build.Framework.ITaskItem[] CopyLocalFiles { get { throw null; } }
         [Microsoft.Build.Framework.OutputAttribute]
@@ -886,29 +886,21 @@
         public bool DoNotCopyLocalIfInGac { get { throw null; } set { } }
         [Microsoft.Build.Framework.OutputAttribute]
         public Microsoft.Build.Framework.ITaskItem[] FilesWritten { get { throw null; } set { } }
-<<<<<<< HEAD
-        public bool FindDependencies { [System.Runtime.CompilerServices.CompilerGeneratedAttribute]get { throw null; } [System.Runtime.CompilerServices.CompilerGeneratedAttribute]set { } }
-        public bool FindDependenciesOfExternallyResolvedReferences { [System.Runtime.CompilerServices.CompilerGeneratedAttribute]get { throw null; } [System.Runtime.CompilerServices.CompilerGeneratedAttribute]set { } }
-        public bool FindRelatedFiles { [System.Runtime.CompilerServices.CompilerGeneratedAttribute]get { throw null; } [System.Runtime.CompilerServices.CompilerGeneratedAttribute]set { } }
-        public bool FindSatellites { [System.Runtime.CompilerServices.CompilerGeneratedAttribute]get { throw null; } [System.Runtime.CompilerServices.CompilerGeneratedAttribute]set { } }
-        public bool FindSerializationAssemblies { [System.Runtime.CompilerServices.CompilerGeneratedAttribute]get { throw null; } [System.Runtime.CompilerServices.CompilerGeneratedAttribute]set { } }
-=======
         public bool FindDependencies { get { throw null; } set { } }
         public bool FindDependenciesOfExternallyResolvedReferences { get { throw null; } set { } }
         public bool FindRelatedFiles { get { throw null; } set { } }
         public bool FindSatellites { get { throw null; } set { } }
         public bool FindSerializationAssemblies { get { throw null; } set { } }
->>>>>>> 3acd17c6
         public Microsoft.Build.Framework.ITaskItem[] FullFrameworkAssemblyTables { get { throw null; } set { } }
         public string[] FullFrameworkFolders { get { throw null; } set { } }
         public string[] FullTargetFrameworkSubsetNames { get { throw null; } set { } }
-        public bool IgnoreDefaultInstalledAssemblySubsetTables { [System.Runtime.CompilerServices.CompilerGeneratedAttribute]get { throw null; } [System.Runtime.CompilerServices.CompilerGeneratedAttribute]set { } }
-        public bool IgnoreDefaultInstalledAssemblyTables { [System.Runtime.CompilerServices.CompilerGeneratedAttribute]get { throw null; } [System.Runtime.CompilerServices.CompilerGeneratedAttribute]set { } }
-        public bool IgnoreTargetFrameworkAttributeVersionMismatch { [System.Runtime.CompilerServices.CompilerGeneratedAttribute]get { throw null; } [System.Runtime.CompilerServices.CompilerGeneratedAttribute]set { } }
-        public bool IgnoreVersionForFrameworkReferences { [System.Runtime.CompilerServices.CompilerGeneratedAttribute]get { throw null; } [System.Runtime.CompilerServices.CompilerGeneratedAttribute]set { } }
+        public bool IgnoreDefaultInstalledAssemblySubsetTables { get { throw null; } set { } }
+        public bool IgnoreDefaultInstalledAssemblyTables { get { throw null; } set { } }
+        public bool IgnoreTargetFrameworkAttributeVersionMismatch { get { throw null; } set { } }
+        public bool IgnoreVersionForFrameworkReferences { get { throw null; } set { } }
         public Microsoft.Build.Framework.ITaskItem[] InstalledAssemblySubsetTables { get { throw null; } set { } }
-        public Microsoft.Build.Framework.ITaskItem[] InstalledAssemblyTables { [System.Runtime.CompilerServices.CompilerGeneratedAttribute]get { throw null; } [System.Runtime.CompilerServices.CompilerGeneratedAttribute]set { } }
-        public string[] LatestTargetFrameworkDirectories { [System.Runtime.CompilerServices.CompilerGeneratedAttribute]get { throw null; } [System.Runtime.CompilerServices.CompilerGeneratedAttribute]set { } }
+        public Microsoft.Build.Framework.ITaskItem[] InstalledAssemblyTables { get { throw null; } set { } }
+        public string[] LatestTargetFrameworkDirectories { get { throw null; } set { } }
         public string ProfileName { get { throw null; } set { } }
         [Microsoft.Build.Framework.OutputAttribute]
         public Microsoft.Build.Framework.ITaskItem[] RelatedFiles { get { throw null; } }
@@ -916,26 +908,15 @@
         public Microsoft.Build.Framework.ITaskItem[] ResolvedDependencyFiles { get { throw null; } }
         [Microsoft.Build.Framework.OutputAttribute]
         public Microsoft.Build.Framework.ITaskItem[] ResolvedFiles { get { throw null; } }
-        public Microsoft.Build.Framework.ITaskItem[] ResolvedSDKReferences { [System.Runtime.CompilerServices.CompilerGeneratedAttribute]get { throw null; } [System.Runtime.CompilerServices.CompilerGeneratedAttribute]set { } }
+        public Microsoft.Build.Framework.ITaskItem[] ResolvedSDKReferences { get { throw null; } set { } }
         [Microsoft.Build.Framework.OutputAttribute]
         public Microsoft.Build.Framework.ITaskItem[] SatelliteFiles { get { throw null; } }
         [Microsoft.Build.Framework.OutputAttribute]
         public Microsoft.Build.Framework.ITaskItem[] ScatterFiles { get { throw null; } }
         [Microsoft.Build.Framework.RequiredAttribute]
-        public string[] SearchPaths { [System.Runtime.CompilerServices.CompilerGeneratedAttribute]get { throw null; } [System.Runtime.CompilerServices.CompilerGeneratedAttribute]set { } }
+        public string[] SearchPaths { get { throw null; } set { } }
         [Microsoft.Build.Framework.OutputAttribute]
         public Microsoft.Build.Framework.ITaskItem[] SerializationAssemblyFiles { get { throw null; } }
-<<<<<<< HEAD
-        public bool Silent { [System.Runtime.CompilerServices.CompilerGeneratedAttribute]get { throw null; } [System.Runtime.CompilerServices.CompilerGeneratedAttribute]set { } }
-        public string StateFile { [System.Runtime.CompilerServices.CompilerGeneratedAttribute]get { throw null; } [System.Runtime.CompilerServices.CompilerGeneratedAttribute]set { } }
-        [Microsoft.Build.Framework.OutputAttribute]
-        public Microsoft.Build.Framework.ITaskItem[] SuggestedRedirects { [System.Runtime.CompilerServices.CompilerGeneratedAttribute]get { throw null; } }
-        public bool SupportsBindingRedirectGeneration { [System.Runtime.CompilerServices.CompilerGeneratedAttribute]get { throw null; } [System.Runtime.CompilerServices.CompilerGeneratedAttribute]set { } }
-        public string TargetedRuntimeVersion { [System.Runtime.CompilerServices.CompilerGeneratedAttribute]get { throw null; } [System.Runtime.CompilerServices.CompilerGeneratedAttribute]set { } }
-        public string[] TargetFrameworkDirectories { [System.Runtime.CompilerServices.CompilerGeneratedAttribute]get { throw null; } [System.Runtime.CompilerServices.CompilerGeneratedAttribute]set { } }
-        public string TargetFrameworkMoniker { [System.Runtime.CompilerServices.CompilerGeneratedAttribute]get { throw null; } [System.Runtime.CompilerServices.CompilerGeneratedAttribute]set { } }
-        public string TargetFrameworkMonikerDisplayName { [System.Runtime.CompilerServices.CompilerGeneratedAttribute]get { throw null; } [System.Runtime.CompilerServices.CompilerGeneratedAttribute]set { } }
-=======
         public bool Silent { get { throw null; } set { } }
         public string StateFile { get { throw null; } set { } }
         [Microsoft.Build.Framework.OutputAttribute]
@@ -945,11 +926,10 @@
         public string[] TargetFrameworkDirectories { get { throw null; } set { } }
         public string TargetFrameworkMoniker { get { throw null; } set { } }
         public string TargetFrameworkMonikerDisplayName { get { throw null; } set { } }
->>>>>>> 3acd17c6
         public string[] TargetFrameworkSubsets { get { throw null; } set { } }
-        public string TargetFrameworkVersion { [System.Runtime.CompilerServices.CompilerGeneratedAttribute]get { throw null; } [System.Runtime.CompilerServices.CompilerGeneratedAttribute]set { } }
-        public string TargetProcessorArchitecture { [System.Runtime.CompilerServices.CompilerGeneratedAttribute]get { throw null; } [System.Runtime.CompilerServices.CompilerGeneratedAttribute]set { } }
-        public bool UnresolveFrameworkAssembliesFromHigherFrameworks { [System.Runtime.CompilerServices.CompilerGeneratedAttribute]get { throw null; } [System.Runtime.CompilerServices.CompilerGeneratedAttribute]set { } }
+        public string TargetFrameworkVersion { get { throw null; } set { } }
+        public string TargetProcessorArchitecture { get { throw null; } set { } }
+        public bool UnresolveFrameworkAssembliesFromHigherFrameworks { get { throw null; } set { } }
         public string WarnOrErrorOnTargetArchitectureMismatch { get { throw null; } set { } }
         public override bool Execute() { throw null; }
     }
