// Import the utility functionality.
import jobs.generation.Utilities;

// Defines a the new of the repo, used elsewhere in the file
def project = GithubProject

// Generate the builds for branches: xplat, master and PRs (which aren't branch specific)
['*/master', '*/xplat', 'pr'].each { branch ->
    ['Windows_NT', 'OSX', 'Ubuntu'].each {osName ->
        def isPR = false
        def newJobName = ''

        if (branch == 'pr') {
            isPR = true
            newJobName = Utilities.getFullJobName(project, "_${osName}", isPR)
        } else {
            newJobName = Utilities.getFullJobName(project, "innerloop_${branch.substring(2)}_${osName}", isPR)
        }

        // Create a new job with the specified name.  The brace opens a new closure
        // and calls made within that closure apply to the newly created job.
        def newJob = job(newJobName) {
            description('')
        }
        
        // Define job.
        switch(osName) {
            case 'Windows_NT':
                newJob.with{
                    steps{
                        batchFile("call \"C:\\Program Files (x86)\\Microsoft Visual Studio 14.0\\VC\\vcvarsall.bat\" && RebuildWithLocalMSBuild.cmd")
                    }
                }
<<<<<<< HEAD
=======

                // Add xunit result archiving
                Utilities.addXUnitDotNETResults(newJob, 'bin/**/*_TestResults.xml')

>>>>>>> ea6af14a
                break;
            case 'OSX':
                newJob.with{
                    steps{
                        shell("./cibuild.sh --scope Test")
                    }
                }
<<<<<<< HEAD
=======

                //no test archiving yet

>>>>>>> ea6af14a
                break;
            case 'Ubuntu':
                newJob.with{
                    steps{
                        shell("./cibuild.sh --scope Compile")
                    }
                }
<<<<<<< HEAD
                break;
        }
        
        Utilities.setMachineAffinity(newJob, osName)
        Utilities.standardJobSetup(newJob, project, isPR, branch)
        // Add xunit result archiving
        Utilities.addXUnitDotNETResults(newJob, 'bin/**/*_TestResults.xml')
        // Add archiving of logs
        Utilities.addArchival(newJob, 'msbuild.log')
=======

                //no test archiving yet

                break;
        }
        
        Utilities.setMachineAffinity(newJob, osName, 'latest-or-auto')
        Utilities.standardJobSetup(newJob, project, isPR, branch)
        // Add archiving of logs
        Utilities.addArchival(newJob, 'msbuild*.log')
>>>>>>> ea6af14a
        // Add trigger
        if (isPR) {
            Utilities.addGithubPRTrigger(newJob, "${osName} Build")
        } else {
            Utilities.addGithubPushTrigger(newJob)
        }
    }
    
}<|MERGE_RESOLUTION|>--- conflicted
+++ resolved
@@ -31,13 +31,10 @@
                         batchFile("call \"C:\\Program Files (x86)\\Microsoft Visual Studio 14.0\\VC\\vcvarsall.bat\" && RebuildWithLocalMSBuild.cmd")
                     }
                 }
-<<<<<<< HEAD
-=======
 
                 // Add xunit result archiving
                 Utilities.addXUnitDotNETResults(newJob, 'bin/**/*_TestResults.xml')
 
->>>>>>> ea6af14a
                 break;
             case 'OSX':
                 newJob.with{
@@ -45,12 +42,9 @@
                         shell("./cibuild.sh --scope Test")
                     }
                 }
-<<<<<<< HEAD
-=======
 
                 //no test archiving yet
 
->>>>>>> ea6af14a
                 break;
             case 'Ubuntu':
                 newJob.with{
@@ -58,17 +52,6 @@
                         shell("./cibuild.sh --scope Compile")
                     }
                 }
-<<<<<<< HEAD
-                break;
-        }
-        
-        Utilities.setMachineAffinity(newJob, osName)
-        Utilities.standardJobSetup(newJob, project, isPR, branch)
-        // Add xunit result archiving
-        Utilities.addXUnitDotNETResults(newJob, 'bin/**/*_TestResults.xml')
-        // Add archiving of logs
-        Utilities.addArchival(newJob, 'msbuild.log')
-=======
 
                 //no test archiving yet
 
@@ -79,7 +62,6 @@
         Utilities.standardJobSetup(newJob, project, isPR, branch)
         // Add archiving of logs
         Utilities.addArchival(newJob, 'msbuild*.log')
->>>>>>> ea6af14a
         // Add trigger
         if (isPR) {
             Utilities.addGithubPRTrigger(newJob, "${osName} Build")
