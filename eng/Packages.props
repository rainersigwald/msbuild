--- conflicted
+++ resolved
@@ -1,32 +1,16 @@
 <Project>
-<<<<<<< HEAD
   <!--
     Make sure to update the binding redirects (in src\MSBuild\app.config and src\MSBuild\app.amd64.config) for any changes to
     the list of assemblies redistributed by MSBuild (non-MSBuild assemblies in the .vsix package).
      -->
-=======
-
-  <PropertyGroup>
-      <NuGetPackageVersion>5.7.0-rtm.6702</NuGetPackageVersion>
-      <NuGetBuildTasksVersion Condition="'$(NuGetBuildTasksVersion)' == ''">$(NuGetPackageVersion)</NuGetBuildTasksVersion>
-      <NuGetCommandsVersion Condition="'$(NuGetCommandsVersion)' == ''">$(NuGetPackageVersion)</NuGetCommandsVersion>
-      <NuGetProtocolVersion Condition="'$(NuGetProtocolVersion)' == ''">$(NuGetPackageVersion)</NuGetProtocolVersion>
-  </PropertyGroup>
-
->>>>>>> 89350de4
   <ItemGroup>
     <PackageReference Update="BenchmarkDotNet" Version="0.12.1" />
     <PackageReference Update="jnm2.ReferenceAssemblies.net35" Version="1.0.1" />
     <PackageReference Update="LargeAddressAware" Version="1.0.5" />
     <PackageReference Update="Microsoft.Build.NuGetSdkResolver" Version="$(NuGetBuildTasksVersion)" />
-<<<<<<< HEAD
     <PackageReference Update="Microsoft.CodeAnalysis.Build.Tasks" Version="$(MicrosoftNetCompilersToolsetVersion)" />
     <PackageReference Update="Microsoft.DotNet.GenAPI" Version="2.1.0-prerelease-02404-02" />
-=======
-    <PackageReference Update="Microsoft.CodeAnalysis.Build.Tasks" Version="3.0.0-beta1-61516-01" />
-    <PackageReference Update="Microsoft.DotNet.BuildTools.GenAPI" Version="2.1.0-prerelease-02404-02" />
-    <PackageReference Update="Microsoft.DotNet.MSBuildSdkResolver" Version="3.0.103-servicing-014459" />
->>>>>>> 89350de4
+    <PackageReference Update="Microsoft.DotNet.MSBuildSdkResolver" Version="$(MicrosoftDotNetMSBuildSdkResolverVersion)" />
     <PackageReference Update="Microsoft.Extensions.DependencyModel" Version="2.1.0" />
     <PackageReference Update="Microsoft.Net.Compilers.Toolset" Version="$(MicrosoftNetCompilersToolsetVersion)" />
     <PackageReference Update="Microsoft.VisualStudio.SDK.EmbedInteropTypes" Version="15.0.15" />
